<?xml version="1.0"?>
<package xmlns="http://schemas.microsoft.com/packaging/2010/07/nuspec.xsd">
  <metadata>
    <id>Elasticsearch.Net.Connection.Thrift</id>
<<<<<<< HEAD
    <version>1.2.3</version>
=======
    <version>1.3.0</version>
>>>>>>> 9bd70c82
    <title>Elasticsearch.Net.Connection.Thrift - Thrift support for Elasticsearch.Net</title>
    <authors>Elasticsearch Inc. and contributors</authors>
    <owners>Elasticsearch Inc.</owners>
    <iconUrl>http://nest.azurewebsites.net/images/elasticsearch-net-nuget-icon.png</iconUrl>
    <licenseUrl>https://github.com/elasticsearch/elasticsearch-net/blob/master/license.txt</licenseUrl>
    <projectUrl>https://github.com/elasticsearch/elasticsearch-net</projectUrl>
    <summary>An IConnection implementation that utilizes Apache Thrift to talk with elasticsearch</summary>
    <requireLicenseAcceptance>false</requireLicenseAcceptance>
    <description>An IConnection implementation that utilizes Apache Thrift to talk with elasticsearch</description>
    <dependencies>
<<<<<<< HEAD
      <dependency id="Elasticsearch.Net" version="1.2.3"/>
=======
      <dependency id="Elasticsearch.Net" version="1.3.0"/>
>>>>>>> 9bd70c82
    </dependencies>
    <tags>elasticsearch elastic search lucene thrift nest</tags>
  </metadata>
  <files>
    <file src="output\Elasticsearch.Net.Connection.Thrift\Elasticsearch.Net.Connection.Thrift.dll" target="lib"/> 
    <file src="output\Elasticsearch.Net.Connection.Thrift\Elasticsearch.Net.Connection.Thrift.pdb" target="lib"/> 
    <file src="output\Elasticsearch.Net.Connection.Thrift\Elasticsearch.Net.Connection.Thrift.XML" target="lib"/> 
  </files>
</package><|MERGE_RESOLUTION|>--- conflicted
+++ resolved
@@ -2,11 +2,7 @@
 <package xmlns="http://schemas.microsoft.com/packaging/2010/07/nuspec.xsd">
   <metadata>
     <id>Elasticsearch.Net.Connection.Thrift</id>
-<<<<<<< HEAD
-    <version>1.2.3</version>
-=======
     <version>1.3.0</version>
->>>>>>> 9bd70c82
     <title>Elasticsearch.Net.Connection.Thrift - Thrift support for Elasticsearch.Net</title>
     <authors>Elasticsearch Inc. and contributors</authors>
     <owners>Elasticsearch Inc.</owners>
@@ -17,11 +13,7 @@
     <requireLicenseAcceptance>false</requireLicenseAcceptance>
     <description>An IConnection implementation that utilizes Apache Thrift to talk with elasticsearch</description>
     <dependencies>
-<<<<<<< HEAD
-      <dependency id="Elasticsearch.Net" version="1.2.3"/>
-=======
       <dependency id="Elasticsearch.Net" version="1.3.0"/>
->>>>>>> 9bd70c82
     </dependencies>
     <tags>elasticsearch elastic search lucene thrift nest</tags>
   </metadata>
