--- conflicted
+++ resolved
@@ -154,11 +154,7 @@
 
             var results = this._client.Search<ElasticSearchProject>(s => s
                 .Query(q => q.MatchAll())
-<<<<<<< HEAD
 				.TermSuggest("mySuggest", m => m.SuggestMode(SuggestMode.Always).Text(wrongCountry).Size(1).OnField("country"))
-=======
-                .TermSuggest("myTermSuggest", m => m.SuggestMode(SuggestMode.Always).Text("Sanskrti").Size(1).OnField("country"))
->>>>>>> 796b4396
             );
 
             Assert.NotNull(results);
