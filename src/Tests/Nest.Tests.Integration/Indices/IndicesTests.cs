--- conflicted
+++ resolved
@@ -32,7 +32,7 @@
 		[Test]
 		public void GetIndexSettingsSimple()
 		{
-			var r = this.Client.GetIndexSettings(i=>i.Index<ElasticsearchProject>());
+			var r = this._client.GetIndexSettings(i=>i.Index<ElasticsearchProject>());
 			Assert.True(r.IsValid);
 			Assert.NotNull(r.IndexSettings);
 			Assert.GreaterOrEqual(r.IndexSettings.NumberOfReplicas, 0);
@@ -61,23 +61,6 @@
 			settings.Analysis.Tokenizers.Add("token1", new KeywordTokenizer());
 			settings.Analysis.Tokenizers.Add("token2", new PathHierarchyTokenizer());
 
-<<<<<<< HEAD
-			settings.Similarity = new SimilaritySettings();
-			var dfr = new CustomSimilaritySettings("test1", "DFR");
-			dfr.SimilarityParameters.Add("basic_model", "g");
-			dfr.SimilarityParameters.Add("after_effect", "l");
-			dfr.SimilarityParameters.Add("normalization", "h2");
-			dfr.SimilarityParameters.Add("normalization.h2.c", 3);
-			settings.Similarity.CustomSimilarities.Add(dfr);
-
-			var ib = new CustomSimilaritySettings("test2", "IB");
-			ib.SimilarityParameters.Add("distribution", "spl");
-			ib.SimilarityParameters.Add("lambda", "ttf");
-			ib.SimilarityParameters.Add("normalization", "h1");
-			settings.Similarity.CustomSimilarities.Add(ib);
-
-			var typeMappingResult = this.Client.GetMapping(gm=>gm.Index(ElasticsearchConfiguration.DefaultIndex).Type("elasticsearchprojects"));
-=======
 			settings.Similarity.CustomSimilarities.Add("test1", new DFRSimilarity
 				{
 					BasicModel = "be",
@@ -93,16 +76,15 @@
 				});
 
 			var typeMappingResult = this._client.GetMapping<ElasticsearchProject>(gm=>gm.Index(ElasticsearchConfiguration.DefaultIndex).Type("elasticsearchprojects"));
->>>>>>> ff3d3d7e
 			var typeMapping = typeMappingResult.Mapping;
 			typeMapping.Name = index;
 			settings.Mappings.Add(typeMapping);
 
 			settings.Settings.Add("merge.policy.merge_factor", "10");
 
-			var createResponse = this.Client.CreateIndex(index, i=>i.InitializeUsing(settings));
-
-			var r = this.Client.GetIndexSettings(i=>i.Index(index));
+			var createResponse = this._client.CreateIndex(index, i=>i.InitializeUsing(settings));
+
+			var r = this._client.GetIndexSettings(i=>i.Index(index));
 			Assert.True(r.IsValid);
 			Assert.NotNull(r.IndexSettings.Settings.Count);
 			Assert.AreEqual(r.IndexSettings.NumberOfReplicas, 4);
@@ -195,13 +177,13 @@
 				Assert.AreEqual("ttf", similarity2.Lambda);
 				Assert.AreEqual("h1", similarity2.Normalization);
 			}
-			this.Client.DeleteIndex(i=>i.Index(index));
+			this._client.DeleteIndex(i=>i.Index(index));
 		}
 		[Test]
 		public void UpdateSettingsSimple()
 		{
 			var index = Guid.NewGuid().ToString();
-			var client = this.Client;
+			var client = this._client;
 			var settings = new IndexSettings();
 			settings.NumberOfReplicas = 1;
 			settings.NumberOfShards = 5;
@@ -211,17 +193,17 @@
 
 			settings.Settings["refresh_interval"] = "-1";
 
-			var r = this.Client.UpdateSettings(us=>us
+			var r = this._client.UpdateSettings(us=>us
 				.Index(index)
 				.RefreshInterval("-1")
 			);
 
 			Assert.True(r.IsValid);
 			Assert.True(r.Acknowledged);
-			var getResponse = this.Client.GetIndexSettings(i=>i.Index(index));
+			var getResponse = this._client.GetIndexSettings(i=>i.Index(index));
 			Assert.AreEqual(getResponse.IndexSettings.Settings["refresh_interval"], "-1");
 
-			this.Client.DeleteIndex(i=>i.Index(index));
+			this._client.DeleteIndex(i=>i.Index(index));
 		}
 
 
@@ -230,13 +212,8 @@
 		[Test]
 		public void CreateIndex()
 		{
-<<<<<<< HEAD
-			var client = this.Client;
-			var typeMappingResult = this.Client.GetMapping(gm=>gm.Index(ElasticsearchConfiguration.DefaultIndex).Type("elasticsearchprojects"));
-=======
 			var client = this._client;
 			var typeMappingResult = this._client.GetMapping<ElasticsearchProject>(gm=>gm.Index(ElasticsearchConfiguration.DefaultIndex).Type("elasticsearchprojects"));
->>>>>>> ff3d3d7e
 			var typeMapping = typeMappingResult.Mapping;
 			typeMapping.Name = "mytype";
 			var settings = new IndexSettings();
@@ -251,11 +228,7 @@
 			Assert.IsTrue(response.IsValid);
 			Assert.IsTrue(response.Acknowledged);
 
-<<<<<<< HEAD
-			var mappingResult = this.Client.GetMapping(gm=>gm.Index(indexName).Type("mytype"));
-=======
 			var mappingResult = this._client.GetMapping<ElasticsearchProject>(gm=>gm.Index(indexName).Type("mytype"));
->>>>>>> ff3d3d7e
 			mappingResult.Mapping.Should().NotBeNull();
 			var deleteResponse = client.DeleteIndex(i=>i.Index(indexName));
 
@@ -268,10 +241,10 @@
 		public void CreateIndexUsingDescriptor()
 		{
 			var index = ElasticsearchConfiguration.DefaultIndex + "_clone";
-			if (this.Client.IndexExists(i=>i.Index(index)).Exists)
-				Client.DeleteIndex(d=>d.Index(index));
-
-			var result = this.Client.CreateIndex(index, c => c
+			if (this._client.IndexExists(i=>i.Index(index)).Exists)
+				_client.DeleteIndex(d=>d.Index(index));
+
+			var result = this._client.CreateIndex(index, c => c
 				.NumberOfReplicas(1)
 				.NumberOfShards(1)
 				.Settings(s => s
@@ -320,23 +293,19 @@
 		public void PutMapping()
 		{
 			var fieldName = Guid.NewGuid().ToString();
-			var mapping = this.Client.GetMapping<ElasticsearchProject>().Mapping;
+			var mapping = this._client.GetMapping<ElasticsearchProject>().Mapping;
 			var property = new StringMapping
 			{
 				Index = FieldIndexOption.NotAnalyzed
 			};
 			mapping.Properties.Add(fieldName, property);
 
-			var response = this.Client.Map<ElasticsearchProject>(m=>m.InitializeUsing(mapping));
+			var response = this._client.Map<ElasticsearchProject>(m=>m.InitializeUsing(mapping));
 
 			Assert.IsTrue(response.IsValid, response.ConnectionStatus.ToString());
 			Assert.IsTrue(response.Acknowledged, response.ConnectionStatus.ToString());
 
-<<<<<<< HEAD
-			mapping = this.Client.GetMapping(gm => gm.Index<ElasticsearchProject>().Type<ElasticsearchProject>()).Mapping;
-=======
 			mapping = this._client.GetMapping<ElasticsearchProject>(gm => gm.Index<ElasticsearchProject>().Type<ElasticsearchProject>()).Mapping;
->>>>>>> ff3d3d7e
 			Assert.IsNotNull(mapping.Properties.ContainsKey(fieldName));
 		}
 
@@ -344,7 +313,7 @@
 		[Test]
 		public void CreateIndexMultiFieldMap()
 		{
-			var client = this.Client;
+			var client = this._client;
 
 			var typeMapping = new RootObjectMapping();
 			typeMapping.Name = Guid.NewGuid().ToString("n");
@@ -377,13 +346,9 @@
 			Assert.IsTrue(response.IsValid);
 			Assert.IsTrue(response.Acknowledged);
 
-			var inferrer = new ElasticInferrer(this.Settings);
+			var inferrer = new ElasticInferrer(this._settings);
 			var typeName = inferrer.PropertyName(typeMapping.Name);
-<<<<<<< HEAD
-			Assert.IsNotNull(this.Client.GetMapping(gm=>gm.Index(indexName).Type(typeName)));
-=======
 			Assert.IsNotNull(this._client.GetMapping<ElasticsearchProject>(gm=>gm.Index(indexName).Type(typeName)));
->>>>>>> ff3d3d7e
 
 			var deleteResponse = client.DeleteIndex(i=>i.Index(indexName));
 
