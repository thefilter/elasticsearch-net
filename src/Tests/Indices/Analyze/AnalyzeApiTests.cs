--- conflicted
+++ resolved
@@ -7,14 +7,8 @@
 
 namespace Tests.Indices.Analyze
 {
-<<<<<<< HEAD
-	[Collection(IntegrationContext.ReadOnly)]
-	public class AnalyzeApiTests
-		: ApiIntegrationTestBase<IAnalyzeResponse, IAnalyzeRequest, AnalyzeDescriptor, AnalyzeRequest>
-=======
 	public class AnalyzeApiTests
 		: ApiIntegrationTestBase<ReadOnlyCluster, IAnalyzeResponse, IAnalyzeRequest, AnalyzeDescriptor, AnalyzeRequest>
->>>>>>> 1206a9cd
 	{
 		public AnalyzeApiTests(ReadOnlyCluster cluster, EndpointUsage usage) : base(cluster, usage) { }
 		protected override LazyResponses ClientUsage() => Calls(
