--- conflicted
+++ resolved
@@ -23,8 +23,8 @@
 		public string SearchAnalyzer { get; set; }
 		public string SortAnalyzer { get; set; }
 		public string NullValue { get; set; }
-		public string Similarity { get; set; }
-
+		public string Similarity { get; set; }
+
 		public bool DocValues { get; set; }
 
 		public bool OmitNorms { get; set; }
@@ -47,13 +47,8 @@
 		{
 			//make sure we match ES's defaults
 			this.Boost = 1;
-<<<<<<< HEAD
-			this.TermVector = TermVectorOption.no;
+			this.TermVector = TermVectorOption.No;
 			this.Index = FieldIndexOption.Analyzed;
-=======
-			this.TermVector = TermVectorOption.No;
-			this.Index = FieldIndexOption.analyzed;
->>>>>>> 5c42a37f
 
 			this.IncludeInAll = true;
 			this.PrecisionStep = 4;
