--- conflicted
+++ resolved
@@ -1,81 +1,77 @@
-﻿using Elasticsearch.Net;
-using Elasticsearch.Net.Connection;
-<<<<<<< HEAD
-=======
-using Elasticsearch.Net.Exceptions;
-using Nest.Resolvers;
->>>>>>> dfa9006d
-
-namespace Nest
-{
-	public interface IResponse : IResponseWithRequestInformation
-	{
-		bool IsValid { get; }
-		IElasticsearchResponse ConnectionStatus { get; }
-		ElasticInferrer Infer { get; }
-
-		ElasticsearchServerError ServerError { get; }
-	}
-		
-	public class BaseResponse : IResponse
-	{
-		public BaseResponse()
-		{
-			this.IsValid = true;
-		}
-		public virtual bool IsValid { get; internal set; }
-		
-		IElasticsearchResponse IResponseWithRequestInformation.RequestInformation { get; set; }
-
-		public IElasticsearchResponse ConnectionStatus { get { return ((IResponseWithRequestInformation)this).RequestInformation;  } }
-		
-		public ElasticsearchServerError ServerError
-		{
-			get
-			{
-				if (this.IsValid || this.ConnectionStatus == null || this.ConnectionStatus.OriginalException == null)
-					return null;
-				var e = this.ConnectionStatus.OriginalException as ElasticsearchServerException;
-				if (e == null)
-					return null;
-				return new ElasticsearchServerError
-				{
-					Status = e.Status,
-					Error = e.Message,
-					ExceptionType = e.ExceptionType
-				};
-			}
-		}
-
-		public ElasticInferrer _infer;
-		
-		protected IConnectionSettingsValues Settings
-		{
-			get
-			{
-				if (this.ConnectionStatus == null)
-					return null;
-
-				var settings = this.ConnectionStatus.Settings as IConnectionSettingsValues;
-				return settings;
-			}
-		}
-
-
-		public ElasticInferrer Infer
-		{
-			get
-			{
-				if (this._infer != null)
-					return this._infer;
-
-				var settings = this.Settings;
-				if (settings == null)
-					return null;
-				this._infer = new ElasticInferrer(settings);
-				return this._infer;
-			}
-		}
-
-	}
-}
+﻿using Elasticsearch.Net;
+using Elasticsearch.Net.Connection;
+using Elasticsearch.Net.Exceptions;
+
+namespace Nest
+{
+	public interface IResponse : IResponseWithRequestInformation
+	{
+		bool IsValid { get; }
+		IElasticsearchResponse ConnectionStatus { get; }
+		ElasticInferrer Infer { get; }
+
+		ElasticsearchServerError ServerError { get; }
+	}
+		
+	public class BaseResponse : IResponse
+	{
+		public BaseResponse()
+		{
+			this.IsValid = true;
+		}
+		public virtual bool IsValid { get; internal set; }
+		
+		IElasticsearchResponse IResponseWithRequestInformation.RequestInformation { get; set; }
+
+		public IElasticsearchResponse ConnectionStatus { get { return ((IResponseWithRequestInformation)this).RequestInformation;  } }
+		
+		public ElasticsearchServerError ServerError
+		{
+			get
+			{
+				if (this.IsValid || this.ConnectionStatus == null || this.ConnectionStatus.OriginalException == null)
+					return null;
+				var e = this.ConnectionStatus.OriginalException as ElasticsearchServerException;
+				if (e == null)
+					return null;
+				return new ElasticsearchServerError
+				{
+					Status = e.Status,
+					Error = e.Message,
+					ExceptionType = e.ExceptionType
+				};
+			}
+		}
+
+		public ElasticInferrer _infer;
+		
+		protected IConnectionSettingsValues Settings
+		{
+			get
+			{
+				if (this.ConnectionStatus == null)
+					return null;
+
+				var settings = this.ConnectionStatus.Settings as IConnectionSettingsValues;
+				return settings;
+			}
+		}
+
+
+		public ElasticInferrer Infer
+		{
+			get
+			{
+				if (this._infer != null)
+					return this._infer;
+
+				var settings = this.Settings;
+				if (settings == null)
+					return null;
+				this._infer = new ElasticInferrer(settings);
+				return this._infer;
+			}
+		}
+
+	}
+}