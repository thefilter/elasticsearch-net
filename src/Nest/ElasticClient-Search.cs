﻿using System;
using Nest.FactoryDsl;
using System.Diagnostics;

namespace Nest
{
	public partial class ElasticClient
	{

		/// <summary>
		/// Search using dynamic as its return type.
		/// </summary>
		public IQueryResponse<dynamic> Search(
			SearchBuilder searchBuilder,
			string index = null,
			string type = null,
			string routing = null,
			SearchType? searchType = null)
		{
			var search = new SearchDescriptor<dynamic>();
			if (!index.IsNullOrEmpty())
				search.Index(index);
			if (!type.IsNullOrEmpty())
				search.Type(type);
			if (!routing.IsNullOrEmpty())
				search.Routing(routing);
			if (searchType.HasValue)
				search.SearchType(searchType.Value);

			var path = this.PathResolver.GetSearchPathForDynamic(search);
			var query = searchBuilder.ToString();

			ConnectionStatus status = this.Connection.PostSync(path, query);
			var r = this.ToParsedResponse<QueryResponse<dynamic>>(status);
			return r;
		}
		/// <summary>
		/// Search using T as the return type
		/// </summary>
		public IQueryResponse<T> Search<T>(SearchBuilder searchBuilder,
			string index = null,
			string type = null,
			string routing = null,
			SearchType? searchType = null) where T : class
		{
			var search = new SearchDescriptor<T>();
			if (!index.IsNullOrEmpty())
				search.Index(index);
			if (!type.IsNullOrEmpty())
				search.Type(type);
			if (!routing.IsNullOrEmpty())
				search.Routing(routing);
			if (searchType.HasValue)
				search.SearchType(searchType.Value);

			var query = searchBuilder.ToString();
			var path = this.PathResolver.GetSearchPathForTyped(search);
			ConnectionStatus status = this.Connection.PostSync(path, query);
			var r = this.ToParsedResponse<QueryResponse<T>>(status);
			return r;
		}


		/// <summary>
		/// Search using dynamic as its return type.
		/// </summary>
		public IQueryResponse<dynamic> Search(Func<SearchDescriptor<dynamic>, SearchDescriptor<dynamic>> searcher)
		{
			var search = new SearchDescriptor<dynamic>();
			var descriptor = searcher(search);
			var path = this.PathResolver.GetSearchPathForDynamic(descriptor);
			var query = this.Serialize(descriptor);

			ConnectionStatus status = this.Connection.PostSync(path, query);
			var r = this.ToParsedResponse<QueryResponse<dynamic>>(status);
			return r;
		}

		/// <summary>
		/// Search using T as the return type
		/// </summary>
		public IQueryResponse<T> Search<T>(Func<SearchDescriptor<T>, SearchDescriptor<T>> searcher) where T : class
		{
			var search = new SearchDescriptor<T>();
			var descriptor = searcher(search);
			return Search(descriptor);
		}

		public IQueryResponse<T> Search<T>(SearchDescriptor<T> descriptor) where T : class
		{
			var query = this.Serialize(descriptor);
			var path = this.PathResolver.GetSearchPathForTyped(descriptor);
			var status = this.Connection.PostSync(path, query);
			return this.ToParsedResponse<QueryResponse<T>>(status);
		}

		/// <summary>
		/// Search using T as the return type, string based.
		/// </summary>
		[Obsolete("Deprecated but will never be removed. Found a bug in the DSL? https://github.com/Mpdreamz/NEST/issues")]
		public IQueryResponse<T> SearchRaw<T>(string query) where T : class
		{
			var descriptor = new SearchDescriptor<T>();
			var path = this.PathResolver.GetSearchPathForTyped(descriptor);
			ConnectionStatus status = this.Connection.PostSync(path, query);
			var r = this.ToParsedResponse<QueryResponse<T>>(status);
<<<<<<< HEAD
      var xxxxx = sw.Elapsed;
      sw.Restart();
      sw2.Stop();
      var total = sw2.Elapsed;
			return r;
		}
		/// <summary>
		/// Search using T as the return type, string based.
		/// </summary>
		public IQueryResponse<T> SearchRaw<T>(string query) where T : class
		{
			var descriptor = new SearchDescriptor<T>();
			var path = this.PathResolver.GetSearchPathForTyped(descriptor);
			ConnectionStatus status = this.Connection.PostSync(path, query);
			var r = this.ToParsedResponse<QueryResponse<T>>(status);
			return r;
		}
	}
=======
			return r;
		}
	}
>>>>>>> a9f4a486
}<|MERGE_RESOLUTION|>--- conflicted
+++ resolved
@@ -1,131 +1,109 @@
-﻿using System;
-using Nest.FactoryDsl;
-using System.Diagnostics;
-
-namespace Nest
-{
-	public partial class ElasticClient
-	{
-
-		/// <summary>
-		/// Search using dynamic as its return type.
-		/// </summary>
-		public IQueryResponse<dynamic> Search(
-			SearchBuilder searchBuilder,
-			string index = null,
-			string type = null,
-			string routing = null,
-			SearchType? searchType = null)
-		{
-			var search = new SearchDescriptor<dynamic>();
-			if (!index.IsNullOrEmpty())
-				search.Index(index);
-			if (!type.IsNullOrEmpty())
-				search.Type(type);
-			if (!routing.IsNullOrEmpty())
-				search.Routing(routing);
-			if (searchType.HasValue)
-				search.SearchType(searchType.Value);
-
-			var path = this.PathResolver.GetSearchPathForDynamic(search);
-			var query = searchBuilder.ToString();
-
-			ConnectionStatus status = this.Connection.PostSync(path, query);
-			var r = this.ToParsedResponse<QueryResponse<dynamic>>(status);
-			return r;
-		}
-		/// <summary>
-		/// Search using T as the return type
-		/// </summary>
-		public IQueryResponse<T> Search<T>(SearchBuilder searchBuilder,
-			string index = null,
-			string type = null,
-			string routing = null,
-			SearchType? searchType = null) where T : class
-		{
-			var search = new SearchDescriptor<T>();
-			if (!index.IsNullOrEmpty())
-				search.Index(index);
-			if (!type.IsNullOrEmpty())
-				search.Type(type);
-			if (!routing.IsNullOrEmpty())
-				search.Routing(routing);
-			if (searchType.HasValue)
-				search.SearchType(searchType.Value);
-
-			var query = searchBuilder.ToString();
-			var path = this.PathResolver.GetSearchPathForTyped(search);
-			ConnectionStatus status = this.Connection.PostSync(path, query);
-			var r = this.ToParsedResponse<QueryResponse<T>>(status);
-			return r;
-		}
-
-
-		/// <summary>
-		/// Search using dynamic as its return type.
-		/// </summary>
-		public IQueryResponse<dynamic> Search(Func<SearchDescriptor<dynamic>, SearchDescriptor<dynamic>> searcher)
-		{
-			var search = new SearchDescriptor<dynamic>();
-			var descriptor = searcher(search);
-			var path = this.PathResolver.GetSearchPathForDynamic(descriptor);
-			var query = this.Serialize(descriptor);
-
-			ConnectionStatus status = this.Connection.PostSync(path, query);
-			var r = this.ToParsedResponse<QueryResponse<dynamic>>(status);
-			return r;
-		}
-
-		/// <summary>
-		/// Search using T as the return type
-		/// </summary>
-		public IQueryResponse<T> Search<T>(Func<SearchDescriptor<T>, SearchDescriptor<T>> searcher) where T : class
-		{
-			var search = new SearchDescriptor<T>();
-			var descriptor = searcher(search);
-			return Search(descriptor);
-		}
-
-		public IQueryResponse<T> Search<T>(SearchDescriptor<T> descriptor) where T : class
-		{
-			var query = this.Serialize(descriptor);
-			var path = this.PathResolver.GetSearchPathForTyped(descriptor);
-			var status = this.Connection.PostSync(path, query);
-			return this.ToParsedResponse<QueryResponse<T>>(status);
-		}
-
-		/// <summary>
-		/// Search using T as the return type, string based.
-		/// </summary>
-		[Obsolete("Deprecated but will never be removed. Found a bug in the DSL? https://github.com/Mpdreamz/NEST/issues")]
-		public IQueryResponse<T> SearchRaw<T>(string query) where T : class
-		{
-			var descriptor = new SearchDescriptor<T>();
-			var path = this.PathResolver.GetSearchPathForTyped(descriptor);
-			ConnectionStatus status = this.Connection.PostSync(path, query);
-			var r = this.ToParsedResponse<QueryResponse<T>>(status);
-<<<<<<< HEAD
-      var xxxxx = sw.Elapsed;
-      sw.Restart();
-      sw2.Stop();
-      var total = sw2.Elapsed;
-			return r;
-		}
-		/// <summary>
-		/// Search using T as the return type, string based.
-		/// </summary>
-		public IQueryResponse<T> SearchRaw<T>(string query) where T : class
-		{
-			var descriptor = new SearchDescriptor<T>();
-			var path = this.PathResolver.GetSearchPathForTyped(descriptor);
-			ConnectionStatus status = this.Connection.PostSync(path, query);
-			var r = this.ToParsedResponse<QueryResponse<T>>(status);
-			return r;
-		}
-	}
-=======
-			return r;
-		}
-	}
->>>>>>> a9f4a486
+﻿using System;
+using Nest.FactoryDsl;
+using System.Diagnostics;
+
+namespace Nest
+{
+	public partial class ElasticClient
+	{
+
+		/// <summary>
+		/// Search using dynamic as its return type.
+		/// </summary>
+		public IQueryResponse<dynamic> Search(
+			SearchBuilder searchBuilder,
+			string index = null,
+			string type = null,
+			string routing = null,
+			SearchType? searchType = null)
+		{
+			var search = new SearchDescriptor<dynamic>();
+			if (!index.IsNullOrEmpty())
+				search.Index(index);
+			if (!type.IsNullOrEmpty())
+				search.Type(type);
+			if (!routing.IsNullOrEmpty())
+				search.Routing(routing);
+			if (searchType.HasValue)
+				search.SearchType(searchType.Value);
+
+			var path = this.PathResolver.GetSearchPathForDynamic(search);
+			var query = searchBuilder.ToString();
+
+			ConnectionStatus status = this.Connection.PostSync(path, query);
+			var r = this.ToParsedResponse<QueryResponse<dynamic>>(status);
+			return r;
+		}
+		/// <summary>
+		/// Search using T as the return type
+		/// </summary>
+		public IQueryResponse<T> Search<T>(SearchBuilder searchBuilder,
+			string index = null,
+			string type = null,
+			string routing = null,
+			SearchType? searchType = null) where T : class
+		{
+			var search = new SearchDescriptor<T>();
+			if (!index.IsNullOrEmpty())
+				search.Index(index);
+			if (!type.IsNullOrEmpty())
+				search.Type(type);
+			if (!routing.IsNullOrEmpty())
+				search.Routing(routing);
+			if (searchType.HasValue)
+				search.SearchType(searchType.Value);
+
+			var query = searchBuilder.ToString();
+			var path = this.PathResolver.GetSearchPathForTyped(search);
+			ConnectionStatus status = this.Connection.PostSync(path, query);
+			var r = this.ToParsedResponse<QueryResponse<T>>(status);
+			return r;
+		}
+
+
+		/// <summary>
+		/// Search using dynamic as its return type.
+		/// </summary>
+		public IQueryResponse<dynamic> Search(Func<SearchDescriptor<dynamic>, SearchDescriptor<dynamic>> searcher)
+		{
+			var search = new SearchDescriptor<dynamic>();
+			var descriptor = searcher(search);
+			var path = this.PathResolver.GetSearchPathForDynamic(descriptor);
+			var query = this.Serialize(descriptor);
+
+			ConnectionStatus status = this.Connection.PostSync(path, query);
+			var r = this.ToParsedResponse<QueryResponse<dynamic>>(status);
+			return r;
+		}
+
+		/// <summary>
+		/// Search using T as the return type
+		/// </summary>
+		public IQueryResponse<T> Search<T>(Func<SearchDescriptor<T>, SearchDescriptor<T>> searcher) where T : class
+		{
+			var search = new SearchDescriptor<T>();
+			var descriptor = searcher(search);
+			return Search(descriptor);
+		}
+
+		public IQueryResponse<T> Search<T>(SearchDescriptor<T> descriptor) where T : class
+		{
+			var query = this.Serialize(descriptor);
+			var path = this.PathResolver.GetSearchPathForTyped(descriptor);
+			var status = this.Connection.PostSync(path, query);
+			return this.ToParsedResponse<QueryResponse<T>>(status);
+		}
+
+		/// <summary>
+		/// Search using T as the return type, string based.
+		/// </summary>
+		public IQueryResponse<T> SearchRaw<T>(string query) where T : class
+		{
+			var descriptor = new SearchDescriptor<T>();
+			var path = this.PathResolver.GetSearchPathForTyped(descriptor);
+			ConnectionStatus status = this.Connection.PostSync(path, query);
+			var r = this.ToParsedResponse<QueryResponse<T>>(status);
+			return r;
+		}
+	}
 }