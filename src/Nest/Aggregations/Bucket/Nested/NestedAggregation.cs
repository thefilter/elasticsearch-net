using System;
using System.Linq.Expressions;
using Newtonsoft.Json;

namespace Nest
{
	[JsonObject(MemberSerialization = MemberSerialization.OptIn)]
	[JsonConverter(typeof(ReadAsTypeJsonConverter<NestedAggregation>))]
	public interface INestedAggregation : IBucketAggregation
	{
		[JsonProperty("path")] 
		Field Path { get; set;}
	}

	public class NestedAggregation : BucketAggregationBase, INestedAggregation
	{
<<<<<<< HEAD
		public Field Path { get; set; }
	}

	public class NestedAgg : BucketAgg, INestedAggregator
	{
		public Field Path { get; set; }
=======
		public FieldName Path { get; set; }

		internal NestedAggregation() { }
>>>>>>> 2c24c1bd

		public NestedAggregation(string name) : base(name) { }

		internal override void WrapInContainer(AggregationContainer c) => c.Nested = this;
	}

	public class NestedAggregationDescriptor<T> 
		: BucketAggregationDescriptorBase<NestedAggregationDescriptor<T>, INestedAggregation, T>
			, INestedAggregation 
		where T : class
	{
<<<<<<< HEAD
		Field INestedAggregator.Path { get; set; }
=======
		FieldName INestedAggregation.Path { get; set; }
>>>>>>> 2c24c1bd

		public NestedAggregationDescriptor<T> Path(string path) => Assign(a => a.Path = path);

		public NestedAggregationDescriptor<T> Path(Expression<Func<T, object>> path) => Assign(a => a.Path = path);
	}
}<|MERGE_RESOLUTION|>--- conflicted
+++ resolved
@@ -14,18 +14,9 @@
 
 	public class NestedAggregation : BucketAggregationBase, INestedAggregation
 	{
-<<<<<<< HEAD
 		public Field Path { get; set; }
-	}
-
-	public class NestedAgg : BucketAgg, INestedAggregator
-	{
-		public Field Path { get; set; }
-=======
-		public FieldName Path { get; set; }
 
 		internal NestedAggregation() { }
->>>>>>> 2c24c1bd
 
 		public NestedAggregation(string name) : base(name) { }
 
@@ -37,11 +28,7 @@
 			, INestedAggregation 
 		where T : class
 	{
-<<<<<<< HEAD
-		Field INestedAggregator.Path { get; set; }
-=======
-		FieldName INestedAggregation.Path { get; set; }
->>>>>>> 2c24c1bd
+		Field INestedAggregation.Path { get; set; }
 
 		public NestedAggregationDescriptor<T> Path(string path) => Assign(a => a.Path = path);
 
