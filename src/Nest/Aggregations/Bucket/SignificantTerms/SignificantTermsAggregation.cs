using System;
using System.Collections.Generic;
using System.Linq.Expressions;
using Newtonsoft.Json;

namespace Nest
{
	[JsonObject(MemberSerialization = MemberSerialization.OptIn)]
	[JsonConverter(typeof(ReadAsTypeJsonConverter<SignificantTermsAggregation>))]
	public interface ISignificantTermsAggregation : IBucketAggregation
	{
		[JsonProperty("field")]
		Field Field { get; set; }

		[JsonProperty("size")]
		int? Size { get; set; }

		[JsonProperty("shard_size")]
		int? ShardSize { get; set; }

		[JsonProperty("min_doc_count")]
		int? MinimumDocumentCount { get; set; }

		[JsonProperty("execution_hint")]
		TermsAggregationExecutionHint? ExecutionHint { get; set; }

		[JsonProperty("include")]
		IDictionary<string, string> Include { get; set; }

		[JsonProperty("exclude")]
		IDictionary<string, string> Exclude { get; set; }

		[JsonProperty("mutual_information")]
		MutualInformationHeuristic MutualInformation { get; set; }

		[JsonProperty("chi_square")]
		ChiSquareHeuristic ChiSquare { get; set; }

		[JsonProperty("gnd")]
		GoogleNormalizedDistanceHeuristic GoogleNormalizedDistance { get; set; }

		[JsonProperty("percentage")]
		PercentageScoreHeuristic PercentageScore { get; set; }

		[JsonProperty("script_heuristic")]
		IScriptedHeuristic Script { get; set; }

		[JsonProperty("background_filter")]
		IQueryContainer BackgroundFilter { get; set; }

	}

<<<<<<< HEAD
	public class SignificantTermsAggregator : BucketAggregator, ISignificantTermsAggregator
	{
		public Field Field { get; set; }
		public int? Size { get; set; }
		public int? ShardSize { get; set; }
		public int? MinimumDocumentCount { get; set; }
		public TermsAggregationExecutionHint? ExecutionHint { get; set; }
		public IDictionary<string, string> Include { get; set; }
		public IDictionary<string, string> Exclude { get; set; }
		public MutualInformationHeuristic MutualInformation { get; set; }
		public ChiSquareHeuristic ChiSquare { get; set; }
		public GoogleNormalizedDistanceHeuristic GoogleNormalizedDistance { get; set; }
		public PercentageScoreHeuristic PercentageScore { get; set; }
		public IScriptedHeuristic Script { get; set; }
		public IQueryContainer BackgroundFilter { get; set; }
	}

	public class SignificantTermsAgg : BucketAgg, ISignificantTermsAggregator
=======
	public class SignificantTermsAggregation : BucketAggregationBase, ISignificantTermsAggregation
>>>>>>> 2c24c1bd
	{
		public Field Field { get; set; }
		public int? Size { get; set; }
		public int? ShardSize { get; set; }
		public int? MinimumDocumentCount { get; set; }
		public TermsAggregationExecutionHint? ExecutionHint { get; set; }
		public IDictionary<string, string> Include { get; set; }
		public IDictionary<string, string> Exclude { get; set; }
		public MutualInformationHeuristic MutualInformation { get; set; }
		public ChiSquareHeuristic ChiSquare { get; set; }
		public GoogleNormalizedDistanceHeuristic GoogleNormalizedDistance { get; set; }
		public PercentageScoreHeuristic PercentageScore { get; set; }
		public IScriptedHeuristic Script { get; set; }
		public IQueryContainer BackgroundFilter { get; set; }

		internal SignificantTermsAggregation() { }
		
		public SignificantTermsAggregation(string name) : base(name) { }

		internal override void WrapInContainer(AggregationContainer c) => c.SignificantTerms = this;
	}

	public class SignificantTermsAggregationDescriptor<T>
		: BucketAggregationDescriptorBase<SignificantTermsAggregationDescriptor<T>, ISignificantTermsAggregation, T>
			, ISignificantTermsAggregation
		where T : class
	{
<<<<<<< HEAD
		Field ISignificantTermsAggregator.Field { get; set; }
=======
		FieldName ISignificantTermsAggregation.Field { get; set; }
>>>>>>> 2c24c1bd

		int? ISignificantTermsAggregation.Size { get; set; }

		int? ISignificantTermsAggregation.ShardSize { get; set; }

		int? ISignificantTermsAggregation.MinimumDocumentCount { get; set; }

		TermsAggregationExecutionHint? ISignificantTermsAggregation.ExecutionHint { get; set; }

		IDictionary<string, string> ISignificantTermsAggregation.Include { get; set; }

		IDictionary<string, string> ISignificantTermsAggregation.Exclude { get; set; }

		MutualInformationHeuristic ISignificantTermsAggregation.MutualInformation { get; set; }

		ChiSquareHeuristic ISignificantTermsAggregation.ChiSquare { get; set; }

		GoogleNormalizedDistanceHeuristic ISignificantTermsAggregation.GoogleNormalizedDistance { get; set; }

		PercentageScoreHeuristic ISignificantTermsAggregation.PercentageScore { get; set; }

		IScriptedHeuristic ISignificantTermsAggregation.Script { get; set; }

		IQueryContainer ISignificantTermsAggregation.BackgroundFilter { get; set; }

		public SignificantTermsAggregationDescriptor<T> Field(string field) => Assign(a => a.Field = field);

		public SignificantTermsAggregationDescriptor<T> Field(Expression<Func<T, object>> field) => Assign(a => a.Field = field);

		public SignificantTermsAggregationDescriptor<T> Size(int size) => Assign(a => a.Size = size);

		public SignificantTermsAggregationDescriptor<T> ShardSize(int shardSize) => Assign(a => a.ShardSize = shardSize);

		public SignificantTermsAggregationDescriptor<T> MinimumDocumentCount(int minimumDocumentCount) =>
			Assign(a => a.MinimumDocumentCount = minimumDocumentCount);

		public SignificantTermsAggregationDescriptor<T> MutualInformation(bool? backgroundIsSuperSet = null, bool? includeNegatives = null) =>
			Assign(a => a.MutualInformation = new MutualInformationHeuristic
			{
				BackgroundIsSuperSet = backgroundIsSuperSet,
				IncludeNegatives = includeNegatives
			});

		public SignificantTermsAggregationDescriptor<T> ChiSquare(bool? backgroundIsSuperSet = null, bool? includeNegatives = null) =>
			Assign(a => a.ChiSquare = new ChiSquareHeuristic
			{
				BackgroundIsSuperSet = backgroundIsSuperSet,
				IncludeNegatives = includeNegatives
			});

		public SignificantTermsAggregationDescriptor<T> GoogleNormalizedDistance(bool? backgroundIsSuperSet = null) =>
			Assign(a => a.GoogleNormalizedDistance = new GoogleNormalizedDistanceHeuristic
			{
				BackgroundIsSuperSet = backgroundIsSuperSet,
			});

		public SignificantTermsAggregationDescriptor<T> PercentageScore() => Assign(a => a.PercentageScore = new PercentageScoreHeuristic());

		public SignificantTermsAggregationDescriptor<T> Script(Func<ScriptedHeuristicDescriptor, IScriptedHeuristic> scriptSelector) =>
			Assign(a => a.Script = scriptSelector?.Invoke(new ScriptedHeuristicDescriptor()));

		public SignificantTermsAggregationDescriptor<T> BackgroundFilter(Func<QueryContainerDescriptor<T>, QueryContainer> selector) =>
			Assign(a => a.BackgroundFilter = selector(new QueryContainerDescriptor<T>()));
	}
}<|MERGE_RESOLUTION|>--- conflicted
+++ resolved
@@ -50,28 +50,7 @@
 
 	}
 
-<<<<<<< HEAD
-	public class SignificantTermsAggregator : BucketAggregator, ISignificantTermsAggregator
-	{
-		public Field Field { get; set; }
-		public int? Size { get; set; }
-		public int? ShardSize { get; set; }
-		public int? MinimumDocumentCount { get; set; }
-		public TermsAggregationExecutionHint? ExecutionHint { get; set; }
-		public IDictionary<string, string> Include { get; set; }
-		public IDictionary<string, string> Exclude { get; set; }
-		public MutualInformationHeuristic MutualInformation { get; set; }
-		public ChiSquareHeuristic ChiSquare { get; set; }
-		public GoogleNormalizedDistanceHeuristic GoogleNormalizedDistance { get; set; }
-		public PercentageScoreHeuristic PercentageScore { get; set; }
-		public IScriptedHeuristic Script { get; set; }
-		public IQueryContainer BackgroundFilter { get; set; }
-	}
-
-	public class SignificantTermsAgg : BucketAgg, ISignificantTermsAggregator
-=======
 	public class SignificantTermsAggregation : BucketAggregationBase, ISignificantTermsAggregation
->>>>>>> 2c24c1bd
 	{
 		public Field Field { get; set; }
 		public int? Size { get; set; }
@@ -99,11 +78,7 @@
 			, ISignificantTermsAggregation
 		where T : class
 	{
-<<<<<<< HEAD
-		Field ISignificantTermsAggregator.Field { get; set; }
-=======
-		FieldName ISignificantTermsAggregation.Field { get; set; }
->>>>>>> 2c24c1bd
+		Field ISignificantTermsAggregation.Field { get; set; }
 
 		int? ISignificantTermsAggregation.Size { get; set; }
 
