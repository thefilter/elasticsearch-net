--- conflicted
+++ resolved
@@ -26,15 +26,7 @@
 		public string Format { get; set; }
 		public IEnumerable<IDateRangeExpression> Ranges { get; set; }
 
-<<<<<<< HEAD
-	public class DateRangeAgg : BucketAgg, IDateRangeAggregator
-	{
-		public Field Field { get; set; }
-		public string Format { get; set; }
-		public IEnumerable<IDateRangeExpression> Ranges { get; set; }
-=======
 		internal DateRangeAggregation() { }
->>>>>>> 2c24c1bd
 
 		public DateRangeAggregation(string name) : base(name) { }
 
@@ -46,11 +38,7 @@
 			, IDateRangeAggregation 
 		where T : class
 	{
-<<<<<<< HEAD
-		Field IDateRangeAggregator.Field { get; set; }
-=======
-		FieldName IDateRangeAggregation.Field { get; set; }
->>>>>>> 2c24c1bd
+		Field IDateRangeAggregation.Field { get; set; }
 		
 		string IDateRangeAggregation.Format { get; set; }
 
