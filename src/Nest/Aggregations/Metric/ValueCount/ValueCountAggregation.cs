﻿using System.Collections.Generic;
using Newtonsoft.Json;

namespace Nest
{

	[JsonObject(MemberSerialization = MemberSerialization.OptIn)]
	[JsonConverter(typeof(ReadAsTypeJsonConverter<ValueCountAggregation>))]
	public interface IValueCountAggregation : IMetricAggregation { }

	public class ValueCountAggregation : MetricAggregationBase, IValueCountAggregation
	{
<<<<<<< HEAD
		public ValueCountAgg(string name, Field field) : base(name, field) { }
=======
		internal ValueCountAggregation() { }

		public ValueCountAggregation(string name, FieldName field) : base(name, field) { }
>>>>>>> 2c24c1bd

		internal override void WrapInContainer(AggregationContainer c) => c.ValueCount = this;
	}

	public class ValueCountAggregationDescriptor<T> 
		: MetricAggregationDescriptorBase<ValueCountAggregationDescriptor<T>, IValueCountAggregation, T>
			, IValueCountAggregation 
		where T : class { }
}<|MERGE_RESOLUTION|>--- conflicted
+++ resolved
@@ -10,13 +10,9 @@
 
 	public class ValueCountAggregation : MetricAggregationBase, IValueCountAggregation
 	{
-<<<<<<< HEAD
-		public ValueCountAgg(string name, Field field) : base(name, field) { }
-=======
 		internal ValueCountAggregation() { }
 
-		public ValueCountAggregation(string name, FieldName field) : base(name, field) { }
->>>>>>> 2c24c1bd
+		public ValueCountAggregation(string name, Field field) : base(name, field) { }
 
 		internal override void WrapInContainer(AggregationContainer c) => c.ValueCount = this;
 	}
