﻿<?xml version="1.0" encoding="utf-8"?>
<Project ToolsVersion="4.0" DefaultTargets="Build" xmlns="http://schemas.microsoft.com/developer/msbuild/2003">
  <PropertyGroup>
    <Configuration Condition=" '$(Configuration)' == '' ">Debug</Configuration>
    <Platform Condition=" '$(Platform)' == '' ">AnyCPU</Platform>
    <ProductVersion>9.0.21022</ProductVersion>
    <SchemaVersion>2.0</SchemaVersion>
    <ProjectGuid>{072BA7DA-7B60-407D-8B6E-95E3186BE70C}</ProjectGuid>
    <OutputType>Library</OutputType>
    <AppDesignerFolder>Properties</AppDesignerFolder>
    <RootNamespace>Nest</RootNamespace>
    <AssemblyName>Nest</AssemblyName>
    <FileAlignment>512</FileAlignment>
    <FileUpgradeFlags>
    </FileUpgradeFlags>
    <OldToolsVersion>3.5</OldToolsVersion>
    <UpgradeBackupLocation />
    <PublishUrl>publish\</PublishUrl>
    <Install>true</Install>
    <InstallFrom>Disk</InstallFrom>
    <UpdateEnabled>false</UpdateEnabled>
    <UpdateMode>Foreground</UpdateMode>
    <UpdateInterval>7</UpdateInterval>
    <UpdateIntervalUnits>Days</UpdateIntervalUnits>
    <UpdatePeriodically>false</UpdatePeriodically>
    <UpdateRequired>false</UpdateRequired>
    <MapFileExtensions>true</MapFileExtensions>
    <ApplicationRevision>0</ApplicationRevision>
    <ApplicationVersion>1.0.0.%2a</ApplicationVersion>
    <IsWebBootstrapper>false</IsWebBootstrapper>
    <UseApplicationTrust>false</UseApplicationTrust>
    <BootstrapperEnabled>true</BootstrapperEnabled>
    <SolutionDir Condition="$(SolutionDir) == '' Or $(SolutionDir) == '*Undefined*'">..\</SolutionDir>
    <RestorePackages>true</RestorePackages>
  </PropertyGroup>
  <PropertyGroup Condition=" '$(Configuration)|$(Platform)' == 'Debug|AnyCPU' ">
    <DebugSymbols>True</DebugSymbols>
    <DebugType>full</DebugType>
    <Optimize>False</Optimize>
    <OutputPath>bin\Debug\</OutputPath>
    <DefineConstants>DEBUG;TRACE</DefineConstants>
    <ErrorReport>prompt</ErrorReport>
    <WarningLevel>4</WarningLevel>
    <CodeAnalysisRuleSet>BasicCorrectnessRules.ruleset</CodeAnalysisRuleSet>
    <PlatformTarget>AnyCPU</PlatformTarget>
    <DocumentationFile>bin\Debug\Nest.XML</DocumentationFile>
    <UseVSHostingProcess>false</UseVSHostingProcess>
    <NoWarn>1591,1572,1571,1573,1587,1570</NoWarn>
  </PropertyGroup>
  <PropertyGroup Condition=" '$(Configuration)|$(Platform)' == 'Release|AnyCPU' ">
    <DebugType>pdbonly</DebugType>
    <Optimize>True</Optimize>
    <OutputPath>bin\Release\</OutputPath>
    <DefineConstants>TRACE</DefineConstants>
    <ErrorReport>prompt</ErrorReport>
    <WarningLevel>4</WarningLevel>
    <CodeAnalysisRuleSet>AllRules.ruleset</CodeAnalysisRuleSet>
    <DocumentationFile>bin\Release\Nest.XML</DocumentationFile>
    <NoWarn>1591,1572,1571,1573,1587,1570</NoWarn>
  </PropertyGroup>
  <PropertyGroup Condition="'$(Configuration)|$(Platform)' == 'Debug - Generator|AnyCPU'">
    <DebugSymbols>true</DebugSymbols>
    <OutputPath>bin\Debug - Generator\</OutputPath>
    <DefineConstants>DEBUG;TRACE</DefineConstants>
    <DocumentationFile>bin\Debug\Nest.XML</DocumentationFile>
    <DebugType>full</DebugType>
    <PlatformTarget>AnyCPU</PlatformTarget>
    <ErrorReport>prompt</ErrorReport>
    <CodeAnalysisRuleSet>BasicCorrectnessRules.ruleset</CodeAnalysisRuleSet>
  </PropertyGroup>
  <PropertyGroup>
    <SignAssembly>true</SignAssembly>
  </PropertyGroup>
  <PropertyGroup>
    <AssemblyOriginatorKeyFile>..\..\build\keys\keypair.snk</AssemblyOriginatorKeyFile>
  </PropertyGroup>
  <ItemGroup>
    <Reference Include="Microsoft.CSharp" />
    <Reference Include="Newtonsoft.Json, Version=6.0.0.0, Culture=neutral, PublicKeyToken=30ad4fe6b2a6aeed, processorArchitecture=MSIL">
      <SpecificVersion>False</SpecificVersion>
      <HintPath>..\..\dep\Newtonsoft.Json.6.0.1\lib\net40\Newtonsoft.Json.dll</HintPath>
    </Reference>
    <Reference Include="System" />
    <Reference Include="System.Core">
      <RequiredTargetFramework>3.5</RequiredTargetFramework>
    </Reference>
    <Reference Include="System.Configuration" />
    <Reference Include="System.Runtime.Serialization" />
    <Reference Include="System.ServiceModel" />
  </ItemGroup>
  <ItemGroup>
    <Compile Include="ConvenienceExtensions\AliasExtensions.cs" />
    <Compile Include="ConvenienceExtensions\CountExtensions.cs" />
    <Compile Include="ConvenienceExtensions\DeleteExtensions.cs" />
    <Compile Include="ConvenienceExtensions\IndexManyExtensions.cs" />
    <Compile Include="ConvenienceExtensions\GetExtensions.cs" />
    <Compile Include="ConvenienceExtensions\DeleteManyExtensions.cs" />
    <Compile Include="ConvenienceExtensions\GetManyExtensions.cs" />
    <Compile Include="ConvenienceExtensions\CreateIndexExtensions.cs" />
    <Compile Include="ConvenienceExtensions\OpenCloseIndexExtensions.cs" />
    <Compile Include="ConvenienceExtensions\ExistsExtensions.cs" />
    <Compile Include="ConvenienceExtensions\ScrollExtensions.cs" />
    <Compile Include="ConvenienceExtensions\SerializerExtensions.cs" />
    <Compile Include="ConvenienceExtensions\SourceExtensions.cs" />
    <Compile Include="ConvenienceExtensions\SourceManyExtensions.cs" />
    <Compile Include="Domain\Aggregations\AggregationsHelper.cs" />
    <Compile Include="Domain\Aggregations\Bucket.cs" />
    <Compile Include="Domain\Aggregations\BucketAggregationBase.cs" />
    <Compile Include="Domain\Aggregations\HistogramItem.cs" />
    <Compile Include="Domain\Aggregations\ExtendedStatsMetric.cs" />
    <Compile Include="Domain\Aggregations\IAggration.cs" />
    <Compile Include="Domain\Aggregations\IBucketAggregation.cs" />
    <Compile Include="Domain\Aggregations\IBucketItem.cs" />
    <Compile Include="Domain\Aggregations\IBucketWithCountAggregation.cs" />
    <Compile Include="Domain\Aggregations\IMetricAggregation.cs" />
    <Compile Include="Domain\Aggregations\SignificantTermItem.cs" />
    <Compile Include="Domain\Aggregations\KeyItem.cs" />
    <Compile Include="Domain\Aggregations\SingleBucket.cs" />
    <Compile Include="Domain\Aggregations\RangeItem.cs" />
    <Compile Include="Domain\Aggregations\PercentilesMetric.cs" />
    <Compile Include="Domain\Aggregations\StatsMetric.cs" />
    <Compile Include="Domain\Aggregations\ValueMetric.cs" />
    <Compile Include="Domain\Alias\CreateAliasDescriptor.cs" />
    <Compile Include="Domain\Alias\AliasAddDescriptor.cs" />
    <Compile Include="Domain\Alias\AliasAddOperation.cs" />
    <Compile Include="Domain\Alias\AliasDefinition.cs" />
    <Compile Include="Domain\Alias\AliasRemoveDescriptor.cs" />
    <Compile Include="Domain\Alias\AliasRemoveOperation.cs" />
    <Compile Include="Domain\Alias\IAliasAction.cs" />
    <Compile Include="Domain\Analysis\CharFilter\PatternReplaceCharFilter.cs" />
    <Compile Include="Domain\Analysis\TokenFilter\DelimitedPayloadTokenFilter.cs" />
    <Compile Include="Domain\Analysis\TokenFilter\CommonGramsTokenFilter.cs" />
    <Compile Include="Domain\Analysis\TokenFilter\KeywordRepeatTokenFilter.cs" />
    <Compile Include="Domain\Analysis\TokenFilter\HunspellTokenFilter.cs" />
    <Compile Include="Domain\Analysis\TokenFilter\LimitTokenCountTokenFilter.cs" />
    <Compile Include="Domain\Analysis\TokenFilter\PatternCaptureTokenFilter.cs" />
    <Compile Include="Domain\Analysis\TokenFilter\KeepWordsTokenFilter.cs" />
    <Compile Include="Domain\Analysis\TokenFilter\StemmerOverrideTokenFilter.cs" />
    <Compile Include="Domain\Analysis\TokenFilter\UppercaseTokenFilter.cs" />
    <Compile Include="Domain\Bulk\IBulkOperation.cs" />
    <Compile Include="Domain\Hit\ExplainGet.cs" />
    <Compile Include="Domain\Mapping\Descriptors\FieldDataFilterDescriptor.cs" />
    <Compile Include="Domain\Mapping\Descriptors\FieldDataFrequencyFilterDescriptor.cs" />
    <Compile Include="Domain\Mapping\Descriptors\FieldDataNonStringMappingDescriptor.cs" />
    <Compile Include="Domain\Mapping\Descriptors\FieldDataRegexFilterDescriptor.cs" />
    <Compile Include="Domain\Mapping\Descriptors\FieldDataStringMappingDescriptor.cs" />
    <Compile Include="Domain\Mapping\Descriptors\MappingTransformDescriptor.cs" />
    <Compile Include="Domain\Mapping\IFieldMapping.cs" />
    <Compile Include="Domain\Mapping\SpecialFields\ISpecialField.cs" />
    <Compile Include="Domain\Geometry\CircleGeoShape.cs" />
    <Compile Include="Domain\Geometry\EnvelopeGeoShape.cs" />
    <Compile Include="Domain\Geometry\GeoShape.cs" />
    <Compile Include="Domain\Geometry\LineStringGeoShape.cs" />
    <Compile Include="Domain\Geometry\MultiLineStringGeoShape.cs" />
    <Compile Include="Domain\Geometry\MultiPointGeoShape.cs" />
    <Compile Include="Domain\Geometry\MultiPolygonGeoShape.cs" />
    <Compile Include="Domain\Geometry\PointGeoShape.cs" />
    <Compile Include="Domain\Geometry\PolygonGeoShape.cs" />
    <Compile Include="Domain\Mapping\SubMappings\FieldData\FieldDataFilter.cs" />
    <Compile Include="Domain\Mapping\SubMappings\FieldData\FieldDataFrequencyFilter.cs" />
    <Compile Include="Domain\Mapping\SubMappings\FieldData\FieldDataMapping.cs" />
    <Compile Include="Domain\Mapping\SubMappings\FieldData\FieldDataNonStringMapping.cs" />
    <Compile Include="Domain\Mapping\SubMappings\FieldData\FieldDataRegexFilter.cs" />
    <Compile Include="Domain\Mapping\SubMappings\FieldData\FieldDataStringMapping.cs" />
    <Compile Include="Domain\Mapping\SubMappings\NormsMapping.cs" />
    <Compile Include="Domain\Mapping\SubMappings\MappingTransform.cs" />
<<<<<<< HEAD
    <Compile Include="Domain\Responses\ClusterStatsResponse.cs" />
=======
    <Compile Include="Domain\Responses\ClusterPendingTasksResponse.cs" />
>>>>>>> 6c0521cf
    <Compile Include="Domain\Responses\ExplainResponse.cs" />
    <Compile Include="Domain\Responses\GetFieldMappingResponse.cs" />
    <Compile Include="Domain\Responses\MultiPercolateResponse.cs" />
    <Compile Include="Domain\Responses\NodesHotThreadsResponse.cs" />
<<<<<<< HEAD
    <Compile Include="Domain\Stats\ClusterNodesStas.cs" />
    <Compile Include="Domain\Stats\CompletionStats.cs" />
    <Compile Include="Domain\Stats\FieldDataStats.cs" />
    <Compile Include="Domain\Stats\FilterCacheStats.cs" />
    <Compile Include="Domain\Stats\IdCacheStats.cs" />
    <Compile Include="Domain\Stats\IndicesStats.cs" />
    <Compile Include="Domain\Stats\PercolateStats.cs" />
    <Compile Include="Domain\Stats\PluginStats.cs" />
    <Compile Include="Domain\Stats\SegmentsStats.cs" />
    <Compile Include="DSL\ClusterStatsDescriptor.cs" />
=======
    <Compile Include="DSL\ClusterPendingTasksDescriptor.cs" />
>>>>>>> 6c0521cf
    <Compile Include="DSL\TemplateExistsDescriptor.cs" />
    <Compile Include="Domain\Responses\PingResponse.cs" />
    <Compile Include="Domain\Responses\NodesShutdownResponse.cs" />
    <Compile Include="DSL\Filter\GeoShapeCircleFilterDescriptor.cs" />
    <Compile Include="DSL\Filter\GeoShapeMultiLineStringFilterDescriptor.cs" />
    <Compile Include="DSL\Filter\GeoShapeMultiPointFilterDescriptor.cs" />
    <Compile Include="DSL\Filter\GeoShapeLineStringFilterDescriptor.cs" />
    <Compile Include="DSL\Filter\GeoShapeMultiPolygonFilterDescriptor.cs" />
    <Compile Include="DSL\Filter\GeoShapePolygonFilterDescriptor.cs" />
    <Compile Include="DSL\Filter\GeoShapePointFilterDescriptor.cs" />
    <Compile Include="DSL\GetAliasDescriptor.cs" />
    <Compile Include="DSL\AliasExistsDescriptor.cs" />
    <Compile Include="DSL\GetFieldMappingDescriptor.cs" />
    <Compile Include="DSL\MultiPercolate\IPercolateOperation.cs" />
    <Compile Include="DSL\MultiPercolateDescriptor.cs" />
    <Compile Include="DSL\NodesHotThreadsDescriptor.cs" />
    <Compile Include="DSL\NodesShutdownDescriptor.cs" />
    <Compile Include="DSL\Paths\IndexOptionalNamePathDescriptor.cs" />
    <Compile Include="DSL\Paths\IndicesOptionalTypesNamePathDecriptor.cs" />
    <Compile Include="DSL\PingDescriptor.cs" />
    <Compile Include="DSL\Query\SubDescriptors\MoreLikeThisQueryDocumentsDescriptor.cs" />
    <Compile Include="DSL\Query\SpanMultiTermQueryDescriptor.cs" />
    <Compile Include="DSL\TypeExistsDescriptor.cs" />
    <Compile Include="DSL\Query\Functions\FieldValueFactorDescriptor.cs" />
    <Compile Include="DSL\Query\GeoShapeMultiPointQueryDescriptor.cs" />
    <Compile Include="DSL\Query\GeoShapeMultiPolygonQueryDescriptor.cs" />
    <Compile Include="DSL\Query\GeoShapePolygonQueryDescriptor.cs" />
    <Compile Include="DSL\Query\GeoShapePointQueryDescriptor.cs" />
    <Compile Include="DSL\Query\GeoShapeMultiLineStringQueryDescriptor.cs" />
    <Compile Include="DSL\Query\GeoShapeLineStringQueryDescriptor.cs" />
    <Compile Include="DSL\Query\GeoShapeEnvelopeQueryDescriptor.cs" />
    <Compile Include="DSL\Query\SubDescriptors\ExternalFieldDeclarationDescriptor.cs" />
    <Compile Include="DSL\TermVector\IMultiTermVectorDocumentDescriptor.cs" />
    <Compile Include="DSL\MultiGet\MultiGetDoc.cs" />
    <Compile Include="Domain\Connection\ConnectionSettings.cs" />
    <Compile Include="Domain\Connection\IConnectionSettingsValues.cs" />
    <Compile Include="Domain\DSL\DescriptorForAttribute.cs" />
    <Compile Include="Domain\ICustomJson.cs" />
    <Compile Include="Domain\Paths\FluentFieldList.cs" />
    <Compile Include="Domain\Property.cs" />
    <Compile Include="Domain\Marker\PropertyNameMarker.cs" />
    <Compile Include="Domain\Marker\PropertyPathMarker.cs" />
    <Compile Include="Domain\Repository\Snapshot.cs" />
    <Compile Include="Domain\Repository\SnapshotRestore.cs" />
    <Compile Include="Domain\Responses\ClusterPutSettingsResponse.cs" />
    <Compile Include="Domain\Responses\ClusterGetSettingsResponse.cs" />
    <Compile Include="Domain\Responses\GetSnapshotResponse.cs" />
    <Compile Include="Domain\Responses\MultiTermVectorResponse.cs" />
    <Compile Include="Domain\Responses\RestoreResponse.cs" />
    <Compile Include="Domain\Responses\SnapshotResponse.cs" />
    <Compile Include="Domain\Aggregations\TermsIncludeExclude.cs" />
    <Compile Include="Domain\Similarity\BM25Similarity.cs" />
    <Compile Include="Domain\Similarity\DefaultSimilarity.cs" />
    <Compile Include="Domain\Similarity\DFRSimilarity.cs" />
    <Compile Include="Domain\Similarity\IBSimilarity.cs" />
    <Compile Include="Domain\Similarity\LMDirichletSimilarity.cs" />
    <Compile Include="Domain\Similarity\LMJelinekSimilarity.cs" />
    <Compile Include="Domain\Similarity\SimilarityBase.cs" />
    <Compile Include="DSL\Bulk\BulkOperationBase.cs" />
    <Compile Include="DSL\ClusterGetSettingsDescriptor.cs" />
    <Compile Include="DSL\ClusterSettingsDescriptor.cs" />
    <Compile Include="DSL\Common\BasePathRequest.cs" />
    <Compile Include="DSL\Common\BaseRequest.cs" />
    <Compile Include="DSL\DeleteSnapshotDescriptor.cs" />
    <Compile Include="DSL\Facets\FacetRequest.cs" />
    <Compile Include="DSL\Filter\BoolFilterExtensions.cs" />
    <Compile Include="DSL\Filter\IFieldNameFilter.cs" />
    <Compile Include="DSL\Filter\IFilter.cs" />
    <Compile Include="DSL\Filter\OrFilterDescriptor.cs" />
    <Compile Include="DSL\Filter\PlainFilter.cs" />
    <Compile Include="DSL\Filter\PrefixFilterDescriptor.cs" />
    <Compile Include="DSL\Filter\RawFilter.cs" />
    <Compile Include="DSL\Common\IRequest.cs" />
    <Compile Include="DSL\Query\BoolQueryExtensions.cs" />
    <Compile Include="DSL\Query\Functions\FieldValueFactorModifier.cs" />
    <Compile Include="DSL\Query\PlainQuery.cs" />
    <Compile Include="DSL\Query\QueryContainer.cs" />
    <Compile Include="DSL\Rescore\RescoreQueryDescriptor.cs" />
    <Compile Include="DSL\SimilarityDescriptor.cs" />
    <Compile Include="DSL\Suggest\Fuzziness.cs" />
    <Compile Include="DSL\Suggest\IFuzziness.cs" />
    <Compile Include="DSL\ExplainDescriptor.cs" />
    <Compile Include="DSL\Visitor\DslPrettyPrintVisitor.cs" />
    <Compile Include="DSL\Visitor\IMappingVisitor.cs" />
    <Compile Include="DSL\Visitor\MappingWalker.cs" />
    <Compile Include="DSL\Visitor\QueryFilterWalker.cs" />
    <Compile Include="DSL\Visitor\QueryVisitor.cs" />
    <Compile Include="DSL\Visitor\VisitorScope.cs" />
    <Compile Include="DSL\_Requests.generated.cs" />
    <Compile Include="ElasticClient-TemplateExists.cs" />
    <Compile Include="ElasticClient-AliasExists.cs" />
    <Compile Include="ElasticClient-ClusterSettings.cs" />
    <Compile Include="ElasticClient-DeleteIndex.cs" />
    <Compile Include="ElasticClient-MappingGetField.cs" />
    <Compile Include="ElasticClient-MultiPercolate.cs" />
    <Compile Include="ElasticClient-Ping.cs" />
    <Compile Include="ElasticClient-TypeExists.cs" />
    <Compile Include="ElasticClient-Explain.cs" />
    <Compile Include="Enums\FieldDataLoading.cs" />
    <Compile Include="Enums\FieldDataNonStringFormat.cs" />
    <Compile Include="Enums\FieldDataStringFormat.cs" />
    <Compile Include="Enums\NormsLoading.cs" />
    <Compile Include="Enums\RoutingAllocationEnableOption.cs" />
    <Compile Include="ExposedInternals\NestSerializer.cs" />
    <Compile Include="Enums\GeoDistance.cs" />
    <Compile Include="Obsolete\Obsolete.cs" />
    <Compile Include="Resolvers\Converters\Aggregations\FilterAggregatorConverter.cs" />
    <Compile Include="Resolvers\Converters\CompositeJsonConverter.cs" />
    <Compile Include="Domain\DSL\ICustomJsonReader.cs" />
    <Compile Include="DSL\Filter\INotFilter.cs" />
    <Compile Include="DSL\Filter\QueryFilterDescriptor.cs" />
    <Compile Include="DSL\Filter\AndFilterDescriptor.cs" />
    <Compile Include="DSL\Filter\TermsFilterDescriptor.cs" />
    <Compile Include="DSL\GetSnapshotDescriptor.cs" />
    <Compile Include="DSL\Query\IQueryContainer.cs" />
    <Compile Include="DSL\Query\Behaviour\IFieldNameQuery.cs" />
    <Compile Include="DSL\Query\Functions\BoostFactorFunction.cs" />
    <Compile Include="DSL\Query\Functions\ExpFunction.cs" />
    <Compile Include="DSL\Query\Functions\FunctionBoostMode.cs" />
    <Compile Include="DSL\Query\Functions\FunctionScoreDecayFieldDescriptor.cs" />
    <Compile Include="DSL\Query\Functions\FunctionScoreDecayFunction.cs" />
    <Compile Include="DSL\Query\Functions\FunctionScoreFunctionsDescriptor.cs" />
    <Compile Include="DSL\Query\Functions\FunctionScoreMode.cs" />
    <Compile Include="DSL\Query\Functions\IFunctionScoreFunction.cs" />
    <Compile Include="DSL\Query\Functions\RandomScoreFunction.cs" />
    <Compile Include="DSL\Query\Functions\GaussFunction.cs" />
    <Compile Include="DSL\Query\Functions\LinearFunction.cs" />
    <Compile Include="DSL\Query\Functions\ScriptScoreFunction.cs" />
    <Compile Include="DSL\Query\SubDescriptors\ISpanSubQuery.cs" />
    <Compile Include="Domain\TermVector\MultiTermVectorDocument.cs" />
    <Compile Include="DSL\TermVector\MultiTermVectorDocumentDescriptor.cs" />
    <Compile Include="DSL\MultiTermVectorsDescriptor.cs" />
    <Compile Include="DSL\Paths\DocumentOptionalPathDescriptor.cs" />
    <Compile Include="DSL\RestoreDescriptor.cs" />
    <Compile Include="DSL\SnapshotDescriptor.cs" />
    <Compile Include="DSL\DeleteRepositoryDescriptor.cs" />
    <Compile Include="DSL\Paths\RepositorySnapshotPathDescriptor.cs" />
    <Compile Include="DSL\Repository\HdfsRepositoryDescriptor.cs" />
    <Compile Include="DSL\Repository\AzureRepositoryDescriptor.cs" />
    <Compile Include="DSL\Repository\S3RepositoryDescriptor.cs" />
    <Compile Include="DSL\Repository\FileSystemRepositoryDescriptor.cs" />
    <Compile Include="Domain\Repository\IRepository.cs" />
    <Compile Include="DSL\Repository\ReadOnlyUrlRepositoryDescriptor.cs" />
    <Compile Include="Domain\RequestParametersExtensions.Generated.cs" />
    <Compile Include="Domain\Responses\GetAliasesResponse.cs" />
    <Compile Include="Domain\Responses\GetMappingResponse.cs" />
    <Compile Include="Domain\Responses\IMultiSearchResponse.cs" />
    <Compile Include="Domain\Bulk\BulkUpdateBody.cs" />
    <Compile Include="Domain\Alias\IndexAliases.cs" />
    <Compile Include="Domain\Responses\IShardsOperationResponse.cs" />
    <Compile Include="Domain\Responses\TermVectorResponse.cs" />
    <Compile Include="Domain\TermVector\FieldStatistics.cs" />
    <Compile Include="Domain\TermVector\TermVector.cs" />
    <Compile Include="Domain\TermVector\TermVectorTerm.cs" />
    <Compile Include="Domain\TermVector\Token.cs" />
    <Compile Include="Domain\Responses\EmptyResponse.cs" />
    <Compile Include="Domain\Responses\SuggestResponse.cs" />
    <Compile Include="DSL\Aggregations\AggregationDescriptor.cs" />
    <Compile Include="DSL\Aggregations\BucketAggregationBaseDescriptor.cs" />
    <Compile Include="DSL\Aggregations\DateHistogramAggregationDescriptor.cs" />
    <Compile Include="DSL\Aggregations\FilterAggregationDescriptor.cs" />
    <Compile Include="DSL\Aggregations\GeoHashAggregationDescriptor.cs" />
    <Compile Include="DSL\Aggregations\GlobalAggregationDescriptor.cs" />
    <Compile Include="DSL\Aggregations\PercentilesAggregationDescriptor.cs" />
    <Compile Include="DSL\Aggregations\Ip4RangeAggregationDescriptor.cs" />
    <Compile Include="DSL\Aggregations\ExtendedStatsAggregationDescriptor.cs" />
    <Compile Include="DSL\Aggregations\IAggregationDescriptor.cs" />
    <Compile Include="DSL\Aggregations\MetricAggregationBaseDescriptor.cs" />
    <Compile Include="DSL\Aggregations\NestedAggregationDescriptor.cs" />
    <Compile Include="DSL\Aggregations\DateRangeAggregationDescriptor.cs" />
    <Compile Include="DSL\Aggregations\GeoDistanceAggregationDescriptor.cs" />
    <Compile Include="DSL\Aggregations\RangeAggregationDescriptor.cs" />
    <Compile Include="DSL\Aggregations\StatsAggregationDescriptor.cs" />
    <Compile Include="DSL\Aggregations\AverageAggregationDescriptor.cs" />
    <Compile Include="DSL\Aggregations\CardinalityAggregationDescriptor.cs" />
    <Compile Include="DSL\Aggregations\SumAggregationDescriptor.cs" />
    <Compile Include="DSL\Aggregations\MaxAggregationDescriptor.cs" />
    <Compile Include="DSL\Aggregations\MinAggregationDescriptor.cs" />
    <Compile Include="DSL\Aggregations\HistogramAggregationDescriptor.cs" />
    <Compile Include="DSL\Aggregations\MissingAggregationDescriptor.cs" />
    <Compile Include="DSL\Aggregations\SignificantTermsAggregationDescriptor.cs" />
    <Compile Include="DSL\Aggregations\TermsAggregationDescriptor.cs" />
    <Compile Include="DSL\Aggregations\ValueCountAggregationDescriptor.cs" />
    <Compile Include="DSL\ClearScrollDescriptor.cs" />
    <Compile Include="DSL\CreateRepositoryDescriptor.cs" />
    <Compile Include="DSL\IndexDescriptor.cs" />
    <Compile Include="DSL\Paths\RepositoryPathDescriptor.cs" />
    <Compile Include="DSL\PercolateCountDescriptor.cs" />
    <Compile Include="DSL\Query\CommonTermsQueryDescriptor.cs" />
    <Compile Include="DSL\SuggestDescriptor.cs" />
    <Compile Include="DSL\CloseIndexDescriptor.cs" />
    <Compile Include="DSL\ClusterStateDescriptor.cs" />
    <Compile Include="DSL\ClearCacheDescriptor.cs" />
    <Compile Include="DSL\Facets\Ip4Range.cs" />
    <Compile Include="DSL\Facets\DateExpressionRange.cs" />
    <Compile Include="DSL\Common\BasePathDescriptor.cs" />
    <Compile Include="DSL\Query\GeoShapeCircleQueryDescriptor.cs" />
    <Compile Include="DSL\Query\SimpleQueryStringQueryDescriptor.cs" />
    <Compile Include="DSL\SourceDescriptor.cs" />
    <Compile Include="DSL\NodesStatsDescriptor.cs" />
    <Compile Include="DSL\NodesInfoDescriptor.cs" />
    <Compile Include="DSL\ClusterHealthDescriptor.cs" />
    <Compile Include="DSL\AnalyzeDescriptor.cs" />
    <Compile Include="DSL\AliasDescriptor.cs" />
    <Compile Include="DSL\IndicesStatusDescriptor.cs" />
    <Compile Include="DSL\GetAliasesDescriptor.cs" />
    <Compile Include="DSL\DeleteDescriptor.cs" />
    <Compile Include="DSL\DocumentExistsDescriptor.cs" />
    <Compile Include="DSL\CountDescriptor.cs" />
    <Compile Include="DSL\IndexExistsDescriptor.cs" />
    <Compile Include="DSL\IndicesStatsDescriptor.cs" />
    <Compile Include="DSL\InfoDescriptor.cs" />
    <Compile Include="DSL\GetIndexSettingsDescriptor.cs" />
    <Compile Include="DSL\DeleteIndexDescriptor.cs" />
    <Compile Include="DSL\FlushDescriptor.cs" />
    <Compile Include="DSL\DeleteMappingDescriptor.cs" />
    <Compile Include="DSL\GetMappingDescriptor.cs" />
    <Compile Include="DSL\Paths\IndicesOptionalPathDescriptor.cs" />
    <Compile Include="DSL\Paths\IndicesOptionalExplicitAllPathDescriptor.cs" />
    <Compile Include="DSL\Paths\FixedIndexTypePathDescriptor.cs" />
    <Compile Include="DSL\Paths\NodeIdOptionalDescriptor.cs" />
    <Compile Include="DSL\Paths\IndexTypePathDescriptor.cs" />
    <Compile Include="DSL\Paths\IndicesTypePathDescriptor.cs" />
    <Compile Include="DSL\Search\SearchSourceDescriptor.cs" />
    <Compile Include="DSL\TermVectorDescriptor.cs" />
    <Compile Include="DSL\UnregisterPercolatorDescriptor.cs" />
    <Compile Include="DSL\DeleteTemplateDescriptor.cs" />
    <Compile Include="DSL\GetTemplateDescriptor.cs" />
    <Compile Include="DSL\DeleteWarmerDescriptor.cs" />
    <Compile Include="Domain\DSL\IPathInfo.cs" />
    <Compile Include="DSL\Paths\IndexNamePathDescriptor.cs" />
    <Compile Include="DSL\Paths\NamePathDescriptor.cs" />
    <Compile Include="DSL\Paths\IndicesOptionalTypesOptionalFieldPathDecriptor.cs" />
    <Compile Include="DSL\SegmentsDescriptor.cs" />
    <Compile Include="DSL\RefreshDescriptor.cs" />
    <Compile Include="DSL\OptimizeDescriptor.cs" />
    <Compile Include="DSL\OpenIndexDescriptor.cs" />
    <Compile Include="Domain\FluentDictionary.cs" />
    <Compile Include="DSL\Paths\IndexPathDescriptor.cs" />
    <Compile Include="DSL\ScrollDescriptor.cs" />
    <Compile Include="DSL\UpdateSettingsDescriptor.cs" />
    <Compile Include="DSL\Paths\IndexOptionalPathDescriptor.cs" />
    <Compile Include="ElasticClient-Exists.cs" />
    <Compile Include="ElasticClient-MultiTermVectors.cs" />
    <Compile Include="ElasticClient-Snapshot.cs" />
    <Compile Include="ElasticClient-Restore.cs" />
    <Compile Include="ElasticClient-Repository.cs" />
    <Compile Include="ElasticClient-Suggest.cs" />
    <Compile Include="ElasticClient-RootNodeInfo.cs" />
    <Compile Include="ElasticClient-TermVector.cs" />
    <Compile Include="ElasticClient-UpdateSettings.cs" />
    <Compile Include="DSL\MultiGet\IMultiGetOperation.cs" />
    <Compile Include="DSL\DeleteByQueryDescriptor.cs" />
    <Compile Include="DSL\Paths\DocumentPathDescriptor.cs" />
    <Compile Include="DSL\MultiGet\MultiGetOperationDescriptor.cs" />
    <Compile Include="DSL\_Descriptors.generated.cs" />
    <Compile Include="Enums\TermsAggregationExecutionHint.cs" />
    <Compile Include="Enums\GeoHashPrecision.cs" />
    <Compile Include="Exception\DispatchException.cs" />
    <Compile Include="ExposedInternals\JsonConverterPiggyBackState.cs" />
    <Compile Include="Extensions\StringExtensions.cs" />
    <Compile Include="Extensions\SuffixExtensions.cs" />
    <Compile Include="Extensions\TypeExtensions.cs" />
    <Compile Include="RawDispatch.generated.cs" />
    <Compile Include="RawDispatch.cs" />
    <Compile Include="Domain\Geometry\IndexedGeoShape.cs" />
    <Compile Include="Domain\Mapping\Descriptors\CompletionMappingDescriptor.cs" />
    <Compile Include="Domain\Mapping\Types\CompletionMapping.cs" />
    <Compile Include="Domain\Responses\RootVersionInfoResponse.cs" />
    <Compile Include="Domain\Responses\StatusResponse.cs" />
    <Compile Include="Domain\Stats\IndexSizeStats.cs" />
    <Compile Include="Domain\Stats\IndexDocStats.cs" />
    <Compile Include="Domain\Status\IndexStatus.cs" />
    <Compile Include="Domain\Stats\TranslogStats.cs" />
    <Compile Include="DSL\Filter\ConditionlessFilterDescriptor.cs" />
    <Compile Include="DSL\Filter\TermFilterDescriptor.cs" />
    <Compile Include="DSL\Filter\TermsLookupFilterDescriptor.cs" />
    <Compile Include="DSL\Filter\GeoIndexedShapeFilterDescriptor.cs" />
    <Compile Include="DSL\Filter\GeoShapeEnvelopeFilterDescriptor.cs" />
    <Compile Include="DSL\Query\ConditionlessQueryDescriptor.cs" />
    <Compile Include="DSL\Suggest\FuzzySuggestDescriptor.cs" />
    <Compile Include="DSL\Filter\RegexpFilterDescriptor.cs" />
    <Compile Include="DSL\Query\RegexpQueryDescriptor.cs" />
    <Compile Include="ElasticClient-Status.cs" />
    <Compile Include="Enums\DynamicMappingOption.cs" />
    <Compile Include="DSL\Suggest\CompletionSuggestDescriptor.cs" />
    <Compile Include="DSL\Query\FunctionScoreQueryDescriptor.cs" />
    <Compile Include="ExposedInternals\ElasticInferrer.cs" />
    <Compile Include="ExposedInternals\INestSerializer.cs" />
    <Compile Include="Domain\Responses\IReindexResponse.cs" />
    <Compile Include="Domain\Suggest\Suggest.cs" />
    <Compile Include="Domain\Suggest\SuggestOption.cs" />
    <Compile Include="DSL\Reindex\ReindexDescriptor.cs" />
    <Compile Include="DSL\Suggest\BaseSuggestDescriptor.cs" />
    <Compile Include="DSL\Suggest\DirectGeneratorDescriptor.cs" />
    <Compile Include="DSL\Suggest\PhraseSuggestDescriptor.cs" />
    <Compile Include="DSL\Suggest\SuggestBucket.cs" />
    <Compile Include="DSL\Suggest\TermSuggestDescriptor.cs" />
    <Compile Include="Exception\ReindexException.cs" />
    <Compile Include="Domain\Responses\ReindexObservable.cs" />
    <Compile Include="Domain\Responses\ReindexObserver.cs" />
    <Compile Include="Domain\Responses\ReindexResponse.cs" />
    <Compile Include="ElasticClient-Reindex.cs" />
    <Compile Include="Domain\Hit\HighlightCollection.cs" />
    <Compile Include="Domain\RawJson.cs" />
    <Compile Include="Domain\Responses\ClusterStateResponse.cs" />
    <Compile Include="Domain\Responses\BulkUpdateResponseItem.cs" />
    <Compile Include="Domain\State\ClusterState.cs" />
    <Compile Include="DSL\Bulk\BulkUpdateDescriptor.cs" />
    <Compile Include="DSL\Filter\HasParentFilterDescriptor.cs" />
    <Compile Include="Domain\DSL\ChildScoreType.cs" />
    <Compile Include="DSL\Query\HasParentQueryDescriptor.cs" />
    <Compile Include="Domain\DSL\ParentScoreType.cs" />
    <Compile Include="DSL\RegisterPercolatorDescriptor.cs" />
    <Compile Include="DSL\PercolateDescriptor.cs" />
    <Compile Include="DSL\Query\SubDescriptors\ExternalFieldDeclaration.cs" />
    <Compile Include="DSL\Query\SubDescriptors\IExternalFieldDeclaration.cs" />
    <Compile Include="DSL\Query\MultiMatchQueryDescriptor.cs" />
    <Compile Include="ElasticClient-ClusterState.cs" />
    <Compile Include="Extensions\UriExtensions.cs" />
    <Compile Include="Resolvers\Converters\AnalysisSettingsConverter.cs" />
    <Compile Include="Resolvers\Converters\AnalyzerCollectionConverter.cs" />
    <Compile Include="Resolvers\Converters\CharFilterCollectionConverter.cs" />
    <Compile Include="Resolvers\Converters\ConcreteTypeConverter.cs" />
    <Compile Include="Domain\Mapping\Attributes\IElasticPropertyAttribute.cs" />
    <Compile Include="Domain\Mapping\Attributes\IElasticPropertyVisitor.cs" />
    <Compile Include="Domain\Mapping\Types\WarmerMapping.cs" />
    <Compile Include="Domain\Responses\WarmerResponse.cs">
      <SubType>Code</SubType>
    </Compile>
    <Compile Include="DSL\Rescore\RescoreDescriptor.cs" />
    <Compile Include="DSL\Termplates\CreateWarmerDescriptor.cs" />
    <Compile Include="DSL\PutWarmerDescriptor.cs" />
    <Compile Include="DSL\GetWarmerDescriptor.cs" />
    <Compile Include="DSL\Query\MatchPhrasePrefixQueryDescriptor.cs" />
    <Compile Include="DSL\Query\MatchPhraseQueryDescriptor.cs" />
    <Compile Include="DSL\Query\MatchQueryDescriptor.cs" />
    <Compile Include="DSL\Query\CustomFiltersScoreQueryDescriptor.cs" />
    <Compile Include="DSL\Query\FilterScoreQueryDescriptor.cs" />
    <Compile Include="ElasticClient-Warmers.cs" />
    <Compile Include="Domain\Responses\BulkCreateResponseItem.cs" />
    <Compile Include="Domain\Responses\BulkDeleteResponseItem.cs" />
    <Compile Include="Domain\Responses\BulkIndexResponseItem.cs" />
    <Compile Include="Domain\Responses\BulkOperationResponseItem.cs" />
    <Compile Include="Domain\Responses\MultiSearchResponse.cs" />
    <Compile Include="Domain\Responses\IBulkResponse.cs" />
    <Compile Include="Domain\Similarity\SimilaritySettings.cs" />
    <Compile Include="ElasticClient-MultiSearch.cs" />
    <Compile Include="Domain\Mapping\Types\TemplateMapping.cs" />
    <Compile Include="Domain\Responses\TemplateResponse.cs" />
    <Compile Include="DSL\MultiSearchDescriptor.cs" />
    <Compile Include="DSL\PutTemplateDescriptor.cs" />
    <Compile Include="ElasticClient-Template.cs" />
    <Compile Include="Domain\Bulk\BulkOperationDescriptorBase.cs" />
    <Compile Include="DSL\Bulk\BulkCreateDescriptor.cs" />
    <Compile Include="DSL\BulkDescriptor.cs" />
    <Compile Include="DSL\Bulk\BulkIndexDescriptor.cs" />
    <Compile Include="DSL\Bulk\BulkDeleteDescriptor.cs" />
    <Compile Include="ElasticClient-DeleteByQuery.cs" />
    <Compile Include="Domain\Analysis\Analyzers\Language.cs" />
    <Compile Include="Domain\Analysis\Analyzers\LanguageAnalyzer.cs" />
    <Compile Include="Domain\Analysis\Analyzers\KeywordAnalyzer.cs" />
    <Compile Include="Domain\Analysis\Analyzers\PatternAnalyzer.cs" />
    <Compile Include="Domain\Analysis\Analyzers\StopAnalyzer.cs" />
    <Compile Include="Domain\Analysis\Analyzers\WhitespaceAnalyzer.cs" />
    <Compile Include="Domain\Analysis\Analyzers\SimpleAnalyzer.cs" />
    <Compile Include="Domain\Analysis\CharFilter\CharFilterBase.cs" />
    <Compile Include="Domain\Analysis\CharFilter\HtmlStripCharFilter.cs" />
    <Compile Include="Domain\Analysis\CharFilter\MappingCharFilter.cs" />
    <Compile Include="Domain\Analysis\IAnalysisSetting.cs" />
    <Compile Include="Domain\Analysis\TokenFilter\AsciiFoldingTokenFilter.cs" />
    <Compile Include="Domain\Analysis\TokenFilter\CompoundWordTokenFilter.cs" />
    <Compile Include="Domain\Analysis\TokenFilter\TrimTokenFilter.cs" />
    <Compile Include="Domain\Analysis\TokenFilter\UniqueTokenFilter.cs" />
    <Compile Include="Domain\Analysis\TokenFilter\TruncateTokenFilter.cs" />
    <Compile Include="Domain\Analysis\TokenFilter\ElisionTokenFilter.cs" />
    <Compile Include="Domain\Analysis\TokenFilter\ReverseTokenFilter.cs" />
    <Compile Include="Domain\Analysis\TokenFilter\DictionaryDecompounderTokenFilter.cs" />
    <Compile Include="Domain\Analysis\TokenFilter\HyphenationDecompounderTokenFilter.cs" />
    <Compile Include="Domain\Analysis\TokenFilter\PhoneticTokenFilter.cs" />
    <Compile Include="Domain\Analysis\TokenFilter\SnowballTokenFilter.cs" />
    <Compile Include="Domain\Analysis\TokenFilter\KStemTokenFilter.cs" />
    <Compile Include="Domain\Analysis\TokenFilter\KeywordMarkerTokenFilter.cs" />
    <Compile Include="Domain\Analysis\TokenFilter\StemmerTokenFilter.cs" />
    <Compile Include="Domain\Analysis\TokenFilter\PorterStemTokenFilter.cs" />
    <Compile Include="Domain\Analysis\TokenFilter\LowercaseTokenFilter.cs" />
    <Compile Include="Domain\Analysis\TokenFilter\LengthTokenFilter.cs" />
    <Compile Include="Domain\Analysis\TokenFilter\StandardTokenFilter.cs" />
    <Compile Include="Domain\Analysis\Tokenizer\PathHierarchyTokenizer.cs" />
    <Compile Include="Domain\Analysis\Tokenizer\UaxEmailUrlTokenizer.cs" />
    <Compile Include="Domain\Analysis\Tokenizer\PatternTokenizer.cs" />
    <Compile Include="Domain\Analysis\Tokenizer\WhitespaceTokenizer.cs" />
    <Compile Include="Domain\Analysis\Tokenizer\StandardTokenizer.cs" />
    <Compile Include="Domain\Analysis\Tokenizer\NGramTokenizer.cs" />
    <Compile Include="Domain\Analysis\Tokenizer\LowercaseTokenizer.cs" />
    <Compile Include="Domain\Analysis\Tokenizer\LetterTokenizer.cs" />
    <Compile Include="Domain\Analysis\Tokenizer\EdgeNGramTokenizer.cs" />
    <Compile Include="Domain\Analysis\Tokenizer\KeywordTokenizer.cs" />
    <Compile Include="Domain\Analysis\Tokenizer\TokenizerBase.cs" />
    <Compile Include="Domain\Analysis\TokenFilter\EdgeNgramTokenFilter.cs" />
    <Compile Include="DSL\Mapping\AnalysisDescriptor.cs" />
    <Compile Include="DSL\CreateIndexDescriptor.cs" />
    <Compile Include="Domain\Analysis\Analyzers\AnalyzerBase.cs" />
    <Compile Include="ElasticClient-CreateIndex.cs" />
    <Compile Include="Domain\Responses\HealthResponse.cs" />
    <Compile Include="Domain\Responses\NodeInfoResponse.cs" />
    <Compile Include="Domain\Responses\NodeStatsResponse.cs" />
    <Compile Include="Domain\Stats\IndexHealthStats.cs" />
    <Compile Include="Domain\Stats\NodeInfo.cs" />
    <Compile Include="Domain\Stats\NodeStats.cs" />
    <Compile Include="Domain\Stats\ShardHealthStats.cs" />
    <Compile Include="DSL\MoreLikeThisDescriptor.cs" />
    <Compile Include="ElasticClient-ClusterHealth.cs" />
    <Compile Include="ElasticClient-MoreLikeThis.cs" />
    <Compile Include="Domain\Mapping\Descriptors\AttachmentMappingDescriptor.cs" />
    <Compile Include="Domain\Mapping\Descriptors\BooleanMappingDescriptor.cs" />
    <Compile Include="Domain\Mapping\Descriptors\BinaryMappingDescriptor.cs" />
    <Compile Include="Domain\Mapping\Descriptors\GenericMappingDescriptor.cs" />
    <Compile Include="Domain\Mapping\Descriptors\DynamicTemplatesDescriptor.cs" />
    <Compile Include="Domain\Mapping\Descriptors\SingleMappingDescriptor.cs" />
    <Compile Include="Domain\Mapping\Descriptors\GeoShapeMappingDescriptor.cs" />
    <Compile Include="Domain\Mapping\Descriptors\GeoPointMappingDescriptor.cs" />
    <Compile Include="Domain\Mapping\Descriptors\IPMappingDescriptor.cs" />
    <Compile Include="Domain\Mapping\Descriptors\MultiFieldMappingDescriptor.cs" />
    <Compile Include="Domain\Mapping\Descriptors\NestedObjectMappingDescriptor.cs" />
    <Compile Include="Domain\Mapping\Descriptors\ObjectMappingDescriptor.cs" />
    <Compile Include="Domain\Mapping\Descriptors\CorePropertiesDescriptor.cs" />
    <Compile Include="Domain\Mapping\Descriptors\NumberMappingDescriptor.cs" />
    <Compile Include="Domain\Mapping\Descriptors\DateMappingDescriptor.cs" />
    <Compile Include="Domain\Mapping\Descriptors\PropertiesDescriptor.cs" />
    <Compile Include="Domain\Mapping\Descriptors\StringMappingDescriptor.cs" />
    <Compile Include="Domain\Mapping\SpecialFields\DynamicTemplate.cs" />
    <Compile Include="Domain\Mapping\Types\BinaryMapping.cs" />
    <Compile Include="Domain\Mapping\Types\BooleanMapping.cs" />
    <Compile Include="Domain\Mapping\Types\AttachmentMapping.cs" />
    <Compile Include="Domain\Mapping\Types\GeoShapeMapping.cs" />
    <Compile Include="Domain\Mapping\Types\GeoPointMapping.cs" />
    <Compile Include="Domain\Mapping\Types\IPMapping.cs" />
    <Compile Include="Domain\Mapping\Types\MultiFieldMapping.cs" />
    <Compile Include="Domain\Mapping\Types\IElasticCoreType.cs" />
    <Compile Include="Domain\Mapping\Types\DateMapping.cs" />
    <Compile Include="Domain\Mapping\Types\NumberMapping.cs" />
    <Compile Include="Domain\Mapping\Types\StringMapping.cs" />
    <Compile Include="Domain\Mapping\Types\NestedObjectMapping.cs" />
    <Compile Include="Domain\Mapping\Types\ObjectMapping.cs" />
    <Compile Include="ElasticClient-MappingGet.cs" />
    <Compile Include="ElasticClient-MappingDelete.cs" />
    <Compile Include="Domain\Hit\MultiGetHit.cs" />
    <Compile Include="Domain\Mapping\SpecialFields\AnalyzerFieldMapping.cs" />
    <Compile Include="Domain\Mapping\SpecialFields\AllFieldMapping.cs" />
    <Compile Include="Domain\Mapping\SpecialFields\BoostFieldMapping.cs" />
    <Compile Include="Domain\Mapping\SpecialFields\TtlFieldMapping.cs" />
    <Compile Include="Domain\Mapping\SpecialFields\TimestampFieldMapping.cs" />
    <Compile Include="Domain\Mapping\SpecialFields\SizeFieldMapping.cs" />
    <Compile Include="Domain\Mapping\SpecialFields\IndexFieldMapping.cs" />
    <Compile Include="Domain\Mapping\SpecialFields\RoutingFieldMapping.cs" />
    <Compile Include="Domain\Mapping\SpecialFields\TypeFieldMapping.cs" />
    <Compile Include="Domain\Mapping\SpecialFields\SourceFieldMapping.cs" />
    <Compile Include="DSL\PutMappingDescriptor.cs" />
    <Compile Include="Domain\Responses\MultiGetResponse.cs" />
    <Compile Include="DSL\MultiGetDescriptor.cs" />
    <Compile Include="ElasticClient-Get.cs" />
    <Compile Include="Domain\Paths\FieldSelection.cs" />
    <Compile Include="Domain\Responses\BulkResponse.cs" />
    <Compile Include="Domain\Responses\GetResponse.cs" />
    <Compile Include="Domain\Responses\DeleteResponse.cs" />
    <Compile Include="Domain\Responses\IndexResponse.cs" />
    <Compile Include="DSL\GetDescriptor.cs" />
    <Compile Include="ElasticClient-MultiGet.cs" />
    <Compile Include="Domain\Analysis\TokenFilter\NgramTokenFiler.cs" />
    <Compile Include="Domain\Analysis\TokenFilter\SynonymTokenFilter.cs" />
    <Compile Include="ElasticClient-Nodes.cs" />
    <Compile Include="ElasticClient-Scroll.cs" />
    <Compile Include="Domain\Hit\ValidationExplanation.cs" />
    <Compile Include="Domain\Responses\ValidateResponse.cs" />
    <Compile Include="DSL\ValidateQueryDescriptor.cs" />
    <Compile Include="ElasticClient-Validate.cs" />
    <Compile Include="Domain\DSL\Filter.cs" />
    <Compile Include="Domain\DSL\Query.cs" />
    <Compile Include="ElasticClient-Bulk.cs" />
    <Compile Include="Domain\Responses\UpdateResponse.cs" />
    <Compile Include="DSL\Filter\FilterContainer.cs" />
    <Compile Include="DSL\Filter\IFilterContainer.cs" />
    <Compile Include="DSL\Query\TermsQueryDescriptor.cs" />
    <Compile Include="DSL\UpdateDescriptor.cs" />
    <Compile Include="ElasticClient-Update.cs" />
    <Compile Include="Domain\Facets\QueryFacet.cs" />
    <Compile Include="DSL\Search\HighlightDescriptor.cs" />
    <Compile Include="DSL\Search\HighlightFieldDescriptor.cs" />
    <Compile Include="DSL\Paths\QueryPathDescriptor.cs" />
    <Compile Include="DSL\Facets\BaseFacetDescriptor.cs" />
    <Compile Include="DSL\Filter\FilterDescriptor.cs" />
    <Compile Include="DSL\Filter\NestedFilterDescriptor.cs" />
    <Compile Include="DSL\Filter\RangeFilterDescriptor.cs" />
    <Compile Include="DSL\Filter\HasChildFilterDescriptor.cs" />
    <Compile Include="DSL\Filter\GeoPolygonFilterDescriptor.cs" />
    <Compile Include="DSL\Filter\GeoDistanceRangeFilterDescriptor.cs" />
    <Compile Include="DSL\Filter\GeoDistanceFilterDescriptor.cs" />
    <Compile Include="DSL\Query\BoostingQueryDescriptor.cs" />
    <Compile Include="DSL\Query\BoolQueryDescriptor.cs" />
    <Compile Include="DSL\Query\ConstantScoreQueryDescriptor.cs" />
    <Compile Include="DSL\Query\IndicesQueryDescriptor.cs" />
    <Compile Include="DSL\Query\NestedQueryDescriptor.cs" />
    <Compile Include="DSL\Query\TopChildrenQueryDescriptor.cs" />
    <Compile Include="DSL\Query\SpanNotQueryDescriptor.cs" />
    <Compile Include="DSL\Query\SpanOrQueryDescriptor.cs" />
    <Compile Include="DSL\Query\SpanNearQueryDescriptor.cs" />
    <Compile Include="DSL\Query\SpanFirstQueryDescriptor.cs" />
    <Compile Include="DSL\Query\SpanQueryDescriptor.cs" />
    <Compile Include="DSL\Query\SpanTermQueryDescriptor.cs" />
    <Compile Include="DSL\Query\MoreLikeThisQueryDescriptor.cs" />
    <Compile Include="DSL\Query\FuzzyLikeThisQueryDescriptor.cs" />
    <Compile Include="DSL\Query\FuzzyDateQueryDescriptor.cs" />
    <Compile Include="DSL\Query\FuzzyNumericQueryDescriptor.cs" />
    <Compile Include="DSL\Query\FuzzyQueryDescriptor.cs" />
    <Compile Include="DSL\Query\HasChildQueryDescriptor.cs" />
    <Compile Include="DSL\Query\RangeQueryDescriptor.cs" />
    <Compile Include="DSL\Query\CustomBoostFactorQueryDescriptor.cs" />
    <Compile Include="DSL\Query\CustomScoreQueryDescriptor.cs" />
    <Compile Include="DSL\Query\DisMaxQueryDescriptor.cs" />
    <Compile Include="DSL\Query\FilteredQueryDescriptor.cs" />
    <Compile Include="DSL\Query\IdsQueryDescriptor.cs" />
    <Compile Include="DSL\Search\SortFieldDescriptor.cs" />
    <Compile Include="DSL\Search\SortGeoDistanceDescriptor.cs" />
    <Compile Include="DSL\Search\SortScriptDescriptor.cs" />
    <Compile Include="Enums\RewriteMultiTerm.cs" />
    <Compile Include="Enums\GeoTree.cs" />
    <Compile Include="Enums\NumericIndexOption.cs" />
    <Compile Include="Enums\IndexOptions.cs" />
    <Compile Include="Enums\ScoreMode.cs" />
    <Compile Include="Enums\TextQueryType.cs" />
    <Compile Include="Enums\NestedScore.cs" />
    <Compile Include="Enums\TopChildrenScore.cs" />
    <Compile Include="Enums\Operator.cs" />
    <Compile Include="Enums\GeoOptimizeBBox.cs" />
    <Compile Include="Enums\GeoUnit.cs" />
    <Compile Include="DSL\Facets\GeoDistanceFacetDescriptor.cs" />
    <Compile Include="DSL\Facets\TermsStatsFacetDescriptor.cs" />
    <Compile Include="DSL\Facets\TermsStatsOrder.cs" />
    <Compile Include="DSL\Facets\StatisticalFacetDescriptor.cs" />
    <Compile Include="DSL\Facets\DateRounding.cs" />
    <Compile Include="DSL\Facets\DateHistogramFacetDescriptor.cs" />
    <Compile Include="DSL\Facets\DateInterval.cs" />
    <Compile Include="DSL\Facets\HistogramFacetDescriptor.cs" />
    <Compile Include="DSL\Facets\Range.cs" />
    <Compile Include="DSL\Facets\RangeFacetDescriptor.cs" />
    <Compile Include="DSL\Facets\FacetContainer.cs" />
    <Compile Include="DSL\Facets\TermsOrder.cs" />
    <Compile Include="DSL\Filter\BoolFilterDescriptor.cs" />
    <Compile Include="Enums\GeoExecution.cs" />
    <Compile Include="DSL\Filter\GeoBoundingBoxFilterDescriptor.cs" />
    <Compile Include="DSL\Filter\FilterBase.cs" />
    <Compile Include="DSL\Filter\ScriptFilterDescriptor.cs" />
    <Compile Include="DSL\Filter\MissingFilterDescriptor.cs" />
    <Compile Include="DSL\Filter\MatchAllFilterDescriptor.cs" />
    <Compile Include="Enums\TermsExecution.cs" />
    <Compile Include="DSL\Filter\TypeFilterDescriptor.cs" />
    <Compile Include="DSL\Filter\LimitFilterDescriptor.cs" />
    <Compile Include="DSL\Filter\IdsFilterDescriptor.cs" />
    <Compile Include="DSL\Filter\ExistsFilterDescriptor.cs" />
    <Compile Include="Resolvers\Converters\GeoShapeConverterBase.cs" />
    <Compile Include="Resolvers\Converters\MappingTransformConverter.cs" />
    <Compile Include="Resolvers\Converters\Queries\GeoShapeQueryJsonReader.cs" />
    <Compile Include="Resolvers\Converters\SimilarityCollectionConverter.cs" />
    <Compile Include="Resolvers\Converters\FuzzinessConverter.cs" />
    <Compile Include="Resolvers\Converters\Filters\RangeFilterJsonReader.cs" />
    <Compile Include="Resolvers\Converters\Filters\RegexpFilterJsonReader.cs" />
    <Compile Include="Resolvers\Converters\Filters\PrefixFilterConverter.cs" />
    <Compile Include="Resolvers\Converters\Filters\TermFilterConverter.cs" />
    <Compile Include="Resolvers\Converters\Filters\TermsFilterConverter.cs" />
    <Compile Include="Resolvers\Converters\Filters\GeoShapeFilterJsonReader.cs" />
    <Compile Include="Resolvers\Converters\Filters\GeoPolygonFilterJsonReader.cs" />
    <Compile Include="Resolvers\Converters\Filters\GeoDistanceRangeFilterConverter.cs" />
    <Compile Include="Resolvers\Converters\Filters\GeoDistanceFilterConverter.cs" />
    <Compile Include="Resolvers\Converters\Filters\GeoBoundingFilterConverter.cs" />
    <Compile Include="Domain\DSL\LatLon.cs" />
    <Compile Include="Resolvers\Converters\Queries\SpanTermQueryConverter.cs" />
    <Compile Include="Resolvers\Converters\Queries\MatchQueryJsonConverter.cs" />
    <Compile Include="Resolvers\Converters\Queries\FuzzyQueryJsonConverter.cs" />
    <Compile Include="Resolvers\Converters\Queries\TermsQueryJsonConverter.cs" />
    <Compile Include="Resolvers\Converters\ReadAsTypeConverter.cs" />
    <Compile Include="DSL\Facets\TermFacetDescriptor.cs" />
    <Compile Include="Domain\Facets\FilterFacet.cs" />
    <Compile Include="Domain\Mapping\ParentTypeMapping.cs" />
    <Compile Include="Domain\Responses\PercolateResponse.cs" />
    <Compile Include="Domain\Responses\UnregisterPercolateResponse.cs" />
    <Compile Include="Domain\Responses\RegisterPercolateResponse.cs" />
    <Compile Include="DSL\Query\QueryDescriptor.cs" />
    <Compile Include="DSL\SearchDescriptor.cs" />
    <Compile Include="ElasticClient-Percolate.cs" />
    <Compile Include="Domain\Hit\IndexSegment.cs" />
    <Compile Include="ElasticClient-Segments.cs" />
    <Compile Include="Domain\Hit\ShardSegmentRouting.cs" />
    <Compile Include="Domain\Hit\Segment.cs" />
    <Compile Include="Domain\Hit\ShardsSegment.cs" />
    <Compile Include="Domain\Responses\BaseResponse.cs" />
    <Compile Include="Domain\Responses\SegmentsResponse.cs" />
    <Compile Include="Domain\Responses\IndexExistsResponse.cs" />
    <Compile Include="ElasticClient-IndexExists.cs" />
    <Compile Include="Domain\Responses\GlobalStatsResponse.cs" />
    <Compile Include="Domain\Stats\TypeStats.cs" />
    <Compile Include="Domain\Stats\RefreshStats.cs" />
    <Compile Include="Domain\Stats\FlushStats.cs" />
    <Compile Include="Domain\Stats\MergesStats.cs" />
    <Compile Include="Domain\Stats\SearchStats.cs" />
    <Compile Include="Domain\Stats\GetStats.cs" />
    <Compile Include="Domain\Stats\IndexingStats.cs" />
    <Compile Include="Domain\Stats\StoreStats.cs" />
    <Compile Include="Domain\Stats\DocStats.cs" />
    <Compile Include="Domain\Stats\StatsContainer.cs" />
    <Compile Include="Domain\Stats\Stats.cs" />
    <Compile Include="ElasticClient-IndicesStats.cs" />
    <Compile Include="Domain\Responses\AcknowledgedResponse.cs" />
    <Compile Include="Domain\Responses\IndexSettingsResponse.cs" />
    <Compile Include="ElasticClient-IndexSettings.cs" />
    <Compile Include="ElasticClient-ClearCache.cs" />
    <Compile Include="Domain\Hit\AnalyzeToken.cs" />
    <Compile Include="Domain\Hit\MultiHit.cs" />
    <Compile Include="Domain\Mapping\Attributes\ElasticPropertyAttribute.cs" />
    <Compile Include="Domain\Mapping\Types\IElasticType.cs" />
    <Compile Include="Domain\Mapping\Attributes\ElasticTypeAttribute.cs" />
    <Compile Include="Domain\Mapping\Types\RootObjectMapping.cs" />
    <Compile Include="Domain\Mapping\Types\GenericMapping.cs" />
    <Compile Include="Domain\Mapping\SpecialFields\IdFieldMapping.cs" />
    <Compile Include="Domain\Responses\AnalyzeResponse.cs" />
    <Compile Include="Domain\Responses\CountResponse.cs" />
    <Compile Include="Domain\Responses\ElasticsearchVersionInfo.cs" />
    <Compile Include="Domain\Responses\IndicesOperationResponse.cs" />
    <Compile Include="Domain\Responses\IndicesResponse.cs" />
    <Compile Include="Domain\Responses\SearchResponse.cs" />
    <Compile Include="Domain\Analysis\Analyzers\AnalysisSettings.cs" />
    <Compile Include="Domain\Analysis\Analyzers\CustomAnalyzer.cs" />
    <Compile Include="Domain\Settings\IndexSettings.cs" />
    <Compile Include="Domain\Analysis\Analyzers\SnowballAnalyzer.cs" />
    <Compile Include="ElasticClient-Analyze.cs" />
    <Compile Include="ElasticClient-Aliases.cs" />
    <Compile Include="ElasticClient-Optimize.cs" />
    <Compile Include="ElasticClient-Flush.cs" />
    <Compile Include="ElasticClient-OpenClose.cs" />
    <Compile Include="ElasticClient-Refresh.cs" />
    <Compile Include="Domain\Facets\GeoDistanceFacet.cs" />
    <Compile Include="Domain\Facets\DateHistogramFacet.cs">
      <SubType>Code</SubType>
    </Compile>
    <Compile Include="Domain\Facets\DateRangeFacet.cs">
      <SubType>Code</SubType>
    </Compile>
    <Compile Include="Domain\Facets\Facet.cs" />
    <Compile Include="Domain\Facets\FacetItem.cs" />
    <Compile Include="Domain\Facets\HistogramFacet.cs" />
    <Compile Include="Domain\Facets\RangeFacet.cs">
      <SubType>Code</SubType>
    </Compile>
    <Compile Include="Domain\Facets\StatisticalFacet.cs">
      <SubType>Code</SubType>
    </Compile>
    <Compile Include="Domain\Facets\TermFacet.cs" />
    <Compile Include="Domain\Facets\TermStatsFacet.cs">
      <SubType>Code</SubType>
    </Compile>
    <Compile Include="Domain\Hit\Highlight.cs" />
    <Compile Include="Domain\Hit\Explanation.cs" />
    <Compile Include="Domain\Hit\ExplanationDetail.cs" />
    <Compile Include="Domain\Hit\Hit.cs" />
    <Compile Include="Domain\Hit\HitsMetaData.cs" />
    <Compile Include="IElasticClient.cs" />
    <Compile Include="Properties\ClsCompiancy.cs" />
    <Compile Include="Resolvers\Converters\BulkOperationResponseItemConverter.cs" />
    <Compile Include="Resolvers\Converters\Aggregations\AggregationConverter.cs" />
    <Compile Include="Resolvers\Converters\FieldNameFilterConverter.cs" />
    <Compile Include="Resolvers\Converters\FieldNameQueryConverter.cs" />
    <Compile Include="Resolvers\Converters\IndexSettingsResponseConverter.cs" />
    <Compile Include="Resolvers\Converters\SimilaritySettingsConverter.cs" />
    <Compile Include="Resolvers\Converters\SortCollectionConverter.cs" />
    <Compile Include="Resolvers\Converters\SuggestResponseConverter.cs" />
    <Compile Include="Resolvers\Converters\PropertyPathMarkerConverter.cs" />
    <Compile Include="Resolvers\Converters\DynamicMappingOptionConverter.cs" />
    <Compile Include="Resolvers\Converters\DictionaryKeysAreNotPropertyNamesJsonConverter.cs" />
    <Compile Include="Resolvers\Converters\IndexNameMarkerConverter.cs" />
    <Compile Include="Resolvers\Converters\TokenFilterCollectionConverter.cs" />
    <Compile Include="Resolvers\Converters\TokenizerCollectionConverter.cs" />
    <Compile Include="Resolvers\Converters\TypeNameMarkerConverter.cs" />
    <Compile Include="Resolvers\Converters\UriJsonConverter.cs" />
    <Compile Include="Resolvers\Converters\WarmerMappingConverter.cs" />
    <Compile Include="Resolvers\Converters\ShardsSegmentConverter.cs" />
    <Compile Include="Resolvers\Converters\MultiGetHitConverter.cs" />
    <Compile Include="Resolvers\Converters\DynamicTemplatesConverter.cs" />
    <Compile Include="Resolvers\Converters\ElasticCoreTypeConverter.cs" />
    <Compile Include="Resolvers\Converters\ElasticTypeConverter.cs" />
    <Compile Include="Resolvers\Converters\MultiSearchConverter.cs" />
    <Compile Include="Resolvers\Converters\IndexSettingsConverter.cs" />
    <Compile Include="Domain\Hit\ShardsMetaData.cs" />
    <Compile Include="ElasticClient-Count.cs" />
    <Compile Include="Domain\Analysis\TokenFilter\ShingleTokenFilter.cs" />
    <Compile Include="Domain\Analysis\TokenFilter\TokenFilterBase.cs" />
    <Compile Include="ElasticClient-Delete.cs" />
    <Compile Include="ElasticClient-MappingType.cs" />
    <Compile Include="ElasticClient-Source.cs" />
    <Compile Include="ElasticClient-Index.cs" />
    <Compile Include="ElasticClient.cs" />
    <Compile Include="Extensions\Extensions.cs" />
    <Compile Include="DSL\Query\IQuery.cs" />
    <Compile Include="DSL\Query\MatchAllQuery.cs" />
    <Compile Include="DSL\Query\PrefixQueryDescriptor.cs" />
    <Compile Include="Enums\TermVectorOption.cs" />
    <Compile Include="Enums\FieldIndexOption.cs" />
    <Compile Include="Enums\NumericType.cs" />
    <Compile Include="Resolvers\Converters\FacetConverter.cs" />
    <Compile Include="Resolvers\Converters\CustomJsonConverter.cs" />
    <Compile Include="Resolvers\Converters\UnixDateTimeConverter.cs" />
    <Compile Include="Resolvers\Converters\YesNoBoolConverter.cs" />
    <Compile Include="Domain\Paths\ElasticsearchPathInfo.cs" />
<<<<<<< HEAD
    <Compile Include="ElasticClient-ClusterStats.cs" />
=======
    <Compile Include="ElasticClient-ClusterPendingTasks.cs" />
>>>>>>> 6c0521cf
    <Compile Include="Resolvers\ExpressionVisitor.cs" />
    <Compile Include="Domain\Marker\IndexNameMarker.cs" />
    <Compile Include="Domain\Paths\PathInfoHttpMethod.cs" />
    <Compile Include="Resolvers\IndexNameMarkerExtensions.cs" />
    <Compile Include="Resolvers\IndexNameResolver.cs" />
    <Compile Include="Resolvers\IdResolver.cs" />
    <Compile Include="Resolvers\Inflector.cs" />
    <Compile Include="DSL\Query\QueryStringDescriptor.cs" />
    <Compile Include="DSL\Query\TermQueryDescriptor.cs" />
    <Compile Include="DSL\Query\WildcardQueryDescriptor.cs" />
    <Compile Include="ElasticClient-Search.cs" />
    <Compile Include="Resolvers\ElasticContractResolver.cs" />
    <Compile Include="Exception\DslException.cs" />
    <Compile Include="Enums\FieldType.cs" />
    <Compile Include="Properties\AssemblyInfo.cs" />
    <Compile Include="Resolvers\PropertyNameResolver.cs" />
    <Compile Include="Resolvers\SettingsContractResolver.cs" />
    <Compile Include="Domain\Marker\TypeNameMarker.cs" />
    <Compile Include="Resolvers\TypeNameMarkerExtensions.cs" />
    <Compile Include="Resolvers\TypeNameResolver.cs" />
    <Compile Include="Resolvers\Writers\TypeMappingWriter.cs" />
    <Compile Include="Domain\Analysis\TokenFilter\PatternReplaceTokenFilter.cs" />
    <Compile Include="Domain\Analysis\Analyzers\StandardAnalyzer.cs" />
    <Compile Include="Domain\Analysis\TokenFilter\StopTokenFilter.cs" />
    <Compile Include="Domain\Analysis\TokenFilter\WordDelimiterTokenFilter.cs" />
    <Compile Include="Resolvers\Writers\WritePropertiesFromAttributeVisitor.cs" />
  </ItemGroup>
  <ItemGroup>
    <BootstrapperPackage Include="Microsoft.Net.Client.3.5">
      <Visible>False</Visible>
      <ProductName>.NET Framework 3.5 SP1 Client Profile</ProductName>
      <Install>false</Install>
    </BootstrapperPackage>
    <BootstrapperPackage Include="Microsoft.Net.Framework.3.5.SP1">
      <Visible>False</Visible>
      <ProductName>.NET Framework 3.5 SP1</ProductName>
      <Install>true</Install>
    </BootstrapperPackage>
    <BootstrapperPackage Include="Microsoft.Windows.Installer.3.1">
      <Visible>False</Visible>
      <ProductName>Windows Installer 3.1</ProductName>
      <Install>true</Install>
    </BootstrapperPackage>
  </ItemGroup>
  <ItemGroup>
    <ProjectReference Include="..\Elasticsearch.Net\Elasticsearch.Net.csproj">
      <Project>{e97ccf40-0ba6-43fe-9f2d-58d454134088}</Project>
      <Name>Elasticsearch.Net</Name>
    </ProjectReference>
  </ItemGroup>
  <ItemGroup>
    <None Include="packages.config" />
  </ItemGroup>
  <ItemGroup />
  <Import Project="$(MSBuildBinPath)\Microsoft.CSharp.targets" />
  <Import Project="$(SolutionDir)\.nuget\NuGet.targets" Condition="Exists('$(SolutionDir)\.nuget\NuGet.targets')" />
  <PropertyGroup Condition=" '$(OS)' != 'Unix' ">
    <!--<PreBuildEvent>IF NOT EXIST "$(SolutionDir)..\build\keys\keypair.snk" (CD "$(SolutionDir).." &amp;&amp; "build.bat" CreateKeysIfAbsent &amp;&amp; CD %25~dp0)
</PreBuildEvent>-->
  </PropertyGroup>
  <!-- To modify your build process, add your task inside one of the targets below and uncomment it. 
       Other similar extension points exist, see Microsoft.Common.targets.
  <Target Name="BeforeBuild">
  </Target>
  <Target Name="AfterBuild">
  </Target>
  -->
</Project><|MERGE_RESOLUTION|>--- conflicted
+++ resolved
@@ -164,16 +164,12 @@
     <Compile Include="Domain\Mapping\SubMappings\FieldData\FieldDataStringMapping.cs" />
     <Compile Include="Domain\Mapping\SubMappings\NormsMapping.cs" />
     <Compile Include="Domain\Mapping\SubMappings\MappingTransform.cs" />
-<<<<<<< HEAD
     <Compile Include="Domain\Responses\ClusterStatsResponse.cs" />
-=======
     <Compile Include="Domain\Responses\ClusterPendingTasksResponse.cs" />
->>>>>>> 6c0521cf
     <Compile Include="Domain\Responses\ExplainResponse.cs" />
     <Compile Include="Domain\Responses\GetFieldMappingResponse.cs" />
     <Compile Include="Domain\Responses\MultiPercolateResponse.cs" />
     <Compile Include="Domain\Responses\NodesHotThreadsResponse.cs" />
-<<<<<<< HEAD
     <Compile Include="Domain\Stats\ClusterNodesStas.cs" />
     <Compile Include="Domain\Stats\CompletionStats.cs" />
     <Compile Include="Domain\Stats\FieldDataStats.cs" />
@@ -184,9 +180,7 @@
     <Compile Include="Domain\Stats\PluginStats.cs" />
     <Compile Include="Domain\Stats\SegmentsStats.cs" />
     <Compile Include="DSL\ClusterStatsDescriptor.cs" />
-=======
     <Compile Include="DSL\ClusterPendingTasksDescriptor.cs" />
->>>>>>> 6c0521cf
     <Compile Include="DSL\TemplateExistsDescriptor.cs" />
     <Compile Include="Domain\Responses\PingResponse.cs" />
     <Compile Include="Domain\Responses\NodesShutdownResponse.cs" />
@@ -899,11 +893,8 @@
     <Compile Include="Resolvers\Converters\UnixDateTimeConverter.cs" />
     <Compile Include="Resolvers\Converters\YesNoBoolConverter.cs" />
     <Compile Include="Domain\Paths\ElasticsearchPathInfo.cs" />
-<<<<<<< HEAD
     <Compile Include="ElasticClient-ClusterStats.cs" />
-=======
     <Compile Include="ElasticClient-ClusterPendingTasks.cs" />
->>>>>>> 6c0521cf
     <Compile Include="Resolvers\ExpressionVisitor.cs" />
     <Compile Include="Domain\Marker\IndexNameMarker.cs" />
     <Compile Include="Domain\Paths\PathInfoHttpMethod.cs" />
