--- conflicted
+++ resolved
@@ -124,7 +124,6 @@
 			_cachedTypeProperties.TryAdd(t, propertyDictionary);
 			return propertyDictionary;
 		}
-<<<<<<< HEAD
 
 #if DOTNETCORE
 		internal static bool IsAssignableFrom(this Type t, Type other) => t.GetTypeInfo().IsAssignableFrom(other.GetTypeInfo());
@@ -135,7 +134,7 @@
 #if DOTNETCORE
 			return type.GetTypeInfo().IsGenericType;
 #else
-		return type.IsGenericType;
+			return type.IsGenericType;
 #endif
 		}
 
@@ -144,7 +143,7 @@
 #if DOTNETCORE
 			return type.GetTypeInfo().IsValueType;
 #else
-		return type.IsValueType;
+			return type.IsValueType;
 #endif
 		}
 
@@ -153,10 +152,15 @@
 #if DOTNETCORE
 			return type.GetTypeInfo().IsEnum;
 #else
-		return type.IsEnum;
+			return type.IsEnum;
 #endif
 		}
-=======
->>>>>>> 4b1e9425
+
+#if DOTNETCORE
+		internal static IEnumerable<Type> GetInterfaces(this Type type)
+		{
+			return type.GetTypeInfo().ImplementedInterfaces;
+		}
+#endif
 	}
 }