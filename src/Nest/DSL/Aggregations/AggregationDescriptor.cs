using System;
using System.Collections.Generic;
using Nest.Resolvers.Converters;
using Newtonsoft.Json;

namespace Nest
{
	[JsonObject(MemberSerialization = MemberSerialization.OptIn)]
	[JsonConverter(typeof(ReadAsTypeConverter<AggregationContainer>))]
	public interface IAggregationContainer 
	{
		[JsonProperty("avg")]
		IAverageAggregator Average { get; set; }

		[JsonProperty("date_histogram")]
		IDateHistogramAggregator DateHistogram { get; set; }

		[JsonProperty("percentiles")]
		IPercentilesAggregator Percentiles { get; set; }

		[JsonProperty("date_range")]
		IDateRangeAggregator DateRange { get; set; }

		[JsonProperty("extended_stats")]
		IExtendedStatsAggregator ExtendedStats { get; set; }

		[JsonProperty("filter")]
		IFilterAggregator Filter { get; set; }

		[JsonProperty("geo_distance")]
		IGeoDistanceAggregator GeoDistance { get; set; }

		[JsonProperty("geohash_grid")]
		IGeoHashAggregator GeoHash { get; set; }

		[JsonProperty("geo_bounds")]
		IGeoBoundsAggregator GeoBounds { get; set; }

		[JsonProperty("histogram")]
		IHistogramAggregator Histogram { get; set; }

		[JsonProperty("global")]
		IGlobalAggregator Global { get; set; }

		[JsonProperty("ip_range")]
		IIp4RangeAggregator IpRange { get; set; }

		[JsonProperty("max")]
		IMaxAggregator Max { get; set; }

		[JsonProperty("min")]
		IMinAggregator Min { get; set; }

		[JsonProperty("cardinality")]
		ICardinalityAggregator Cardinality { get; set; }

		[JsonProperty("missing")]
		IMissingAggregator Missing { get; set; }

		[JsonProperty("nested")]
		INestedAggregator Nested { get; set; }

		[JsonProperty("reverse_nested")]
		IReverseNestedAggregator ReverseNested { get; set; }

		[JsonProperty("range")]
		IRangeAggregator Range { get; set; }

		[JsonProperty("stats")]
		IStatsAggregator Stats { get; set; }

		[JsonProperty("sum")]
		ISumAggregator Sum { get; set; }

		[JsonProperty("terms")]
		ITermsAggregator Terms { get; set; }

		[JsonProperty("significant_terms")]
		ISignificantTermsAggregator SignificantTerms { get; set; }

		[JsonProperty("value_count")]
		IValueCountAggregator ValueCount { get; set; }

<<<<<<< HEAD
		[JsonProperty("percentile_ranks")]
		IPercentileRanksAggregaor PercentileRanks { get; set; }
=======
		[JsonProperty("top_hits")]
		ITopHitsAggregator TopHits { get; set; }
>>>>>>> 9fb1620c

		[JsonProperty("aggs")]
		[JsonConverter(typeof(DictionaryKeysAreNotPropertyNamesJsonConverter))]
		IDictionary<string, IAggregationContainer> Aggregations { get; set; }
	}


	public class AggregationContainer : IAggregationContainer
	{
		private IDateHistogramAggregator _dateHistogram;
		private IPercentilesAggregator _percentiles;
		private IDateRangeAggregator _dateRange;
		private IFilterAggregator _filter;
		private IGeoDistanceAggregator _geoDistance;
		private IGeoHashAggregator _geoHash;
		private IGeoBoundsAggregator _geoBounds;
		private IHistogramAggregator _histogram;
		private IGlobalAggregator _global;
		private IIp4RangeAggregator _ipRange;
		private ICardinalityAggregator _cardinality;
		private IMissingAggregator _missing;
		private INestedAggregator _nested;
		private IReverseNestedAggregator _reverseNested;
		private IRangeAggregator _range;
		private ITermsAggregator _terms;
		private ISignificantTermsAggregator _significantTerms;
<<<<<<< HEAD
		private IPercentileRanksAggregaor _percentileRanks;
		
=======
		private ITopHitsAggregator _topHits;
>>>>>>> 9fb1620c
		public IAverageAggregator Average { get; set; }
		public IValueCountAggregator ValueCount { get; set; }
		public IMaxAggregator Max { get; set; }
		public IMinAggregator Min { get; set; }
		public IStatsAggregator Stats { get; set; }
		public ISumAggregator Sum { get; set; }
		public IExtendedStatsAggregator ExtendedStats { get; set; }
		public IDateHistogramAggregator DateHistogram
		{
			get { return _dateHistogram; }
			set { _dateHistogram = value; }
		}

		public IPercentilesAggregator Percentiles
		{
			get { return _percentiles; }
			set { _percentiles = value; }
		}

		public IDateRangeAggregator DateRange
		{
			get { return _dateRange; }
			set { _dateRange = value; }
		}

		public IFilterAggregator Filter
		{
			get { return _filter; }
			set { _filter = value; }
		}

		public IGeoDistanceAggregator GeoDistance
		{
			get { return _geoDistance; }
			set { _geoDistance = value; }
		}

		public IGeoHashAggregator GeoHash
		{
			get { return _geoHash; }
			set { _geoHash = value; }
		}

		public IGeoBoundsAggregator GeoBounds
		{
			get { return _geoBounds; }
			set { _geoBounds = value; }
		}

		public IHistogramAggregator Histogram
		{
			get { return _histogram; }
			set { _histogram = value; }
		}

		public IGlobalAggregator Global
		{
			get { return _global; }
			set { _global = value; }
		}

		public IIp4RangeAggregator IpRange
		{
			get { return _ipRange; }
			set { _ipRange = value; }
		}

		public ICardinalityAggregator Cardinality
		{
			get { return _cardinality; }
			set { _cardinality = value; }
		}

		public IMissingAggregator Missing
		{
			get { return _missing; }
			set { _missing = value; }
		}

		public INestedAggregator Nested
		{
			get { return _nested; }
			set { _nested = value; }
		}

		public IReverseNestedAggregator ReverseNested
		{
			get { return _reverseNested; }
			set { _reverseNested = value; }
		}

		public IRangeAggregator Range
		{
			get { return _range; }
			set { _range = value; }
		}

		public ITermsAggregator Terms
		{
			get { return _terms; }
			set { _terms = value; }
		}

		public ISignificantTermsAggregator SignificantTerms
		{
			get { return _significantTerms; }
			set { _significantTerms = value; }
		}
		
		public IPercentileRanksAggregaor PercentileRanks
		{
			get { return _percentileRanks; }
			set { _percentileRanks = value; }
		}

		public ITopHitsAggregator TopHits
		{
			get { return _topHits; }
			set { _topHits = value; }
		}

		private void LiftAggregations(IBucketAggregator bucket)
		{
			if (bucket == null) return;
			this.Aggregations = bucket.Aggregations;
		}

		public IDictionary<string, IAggregationContainer> Aggregations { get; set; }
	}

	public class AggregationDescriptor<T> : IAggregationContainer
		where T : class
	{
		IDictionary<string, IAggregationContainer> IAggregationContainer.Aggregations { get; set; }

		IAverageAggregator IAggregationContainer.Average { get; set; }

		IDateHistogramAggregator IAggregationContainer.DateHistogram { get; set; }
		
		IPercentilesAggregator IAggregationContainer.Percentiles { get; set; }
		
		IDateRangeAggregator IAggregationContainer.DateRange { get; set; }
		
		IExtendedStatsAggregator IAggregationContainer.ExtendedStats { get; set; }
		
		IFilterAggregator IAggregationContainer.Filter { get; set; }
		
		IGeoDistanceAggregator IAggregationContainer.GeoDistance { get; set; }
		
		IGeoHashAggregator IAggregationContainer.GeoHash { get; set; }

		IGeoBoundsAggregator IAggregationContainer.GeoBounds { get; set; }

		IHistogramAggregator IAggregationContainer.Histogram { get; set; }
		
		IGlobalAggregator IAggregationContainer.Global { get; set; }
		
		IIp4RangeAggregator IAggregationContainer.IpRange { get; set; }
		
		IMaxAggregator IAggregationContainer.Max { get; set; }
		
		IMinAggregator IAggregationContainer.Min { get; set; }
		
		ICardinalityAggregator IAggregationContainer.Cardinality { get; set; }
		
		IMissingAggregator IAggregationContainer.Missing { get; set; }
		
		INestedAggregator IAggregationContainer.Nested { get; set; }

		IReverseNestedAggregator IAggregationContainer.ReverseNested { get; set; }
	
		IRangeAggregator IAggregationContainer.Range { get; set; }
		
		IStatsAggregator IAggregationContainer.Stats { get; set; }
		
		ISumAggregator IAggregationContainer.Sum { get; set; }
		
		IValueCountAggregator IAggregationContainer.ValueCount { get; set; }
		
		ISignificantTermsAggregator IAggregationContainer.SignificantTerms { get; set; }

		IPercentileRanksAggregaor IAggregationContainer.PercentileRanks { get;set; }
		
		ITermsAggregator IAggregationContainer.Terms { get; set; }

		ITopHitsAggregator IAggregationContainer.TopHits { get; set; }

		public AggregationDescriptor<T> Average(string name, Func<AverageAggregationDescriptor<T>, AverageAggregationDescriptor<T>> selector)
		{
			return _SetInnerAggregation(name, selector, (a, d) => a.Average = d);
		}

		public AggregationDescriptor<T> DateHistogram(string name,
			Func<DateHistogramAggregationDescriptor<T>, DateHistogramAggregationDescriptor<T>> selector)
		{
			return _SetInnerAggregation(name, selector, (a, d) => a.DateHistogram = d);
		}
		
		public AggregationDescriptor<T> Percentiles(string name,
			Func<PercentilesAggregationDescriptor<T>, PercentilesAggregationDescriptor<T>> selector)
		{
			return _SetInnerAggregation(name, selector, (a, d) => a.Percentiles = d);
		}

		public AggregationDescriptor<T> PercentileRanks(string name,
			Func<PercentileRanksAggregationDescriptor<T>, PercentileRanksAggregationDescriptor<T>> selector)
		{
			return _SetInnerAggregation(name, selector, (a, d) => a.PercentileRanks = d);
		}

		public AggregationDescriptor<T> DateRange(string name,
			Func<DateRangeAggregationDescriptor<T>, DateRangeAggregationDescriptor<T>> selector)
		{
			return _SetInnerAggregation(name, selector, (a, d) => a.DateRange = d);
		}

		public AggregationDescriptor<T> ExtendedStats(string name,
			Func<ExtendedStatsAggregationDescriptor<T>, ExtendedStatsAggregationDescriptor<T>> selector)
		{
			return _SetInnerAggregation(name, selector, (a, d) => a.ExtendedStats = d);
		}
	
		public AggregationDescriptor<T> Filter(string name,
			Func<FilterAggregationDescriptor<T>, FilterAggregationDescriptor<T>> selector)
		{
			return _SetInnerAggregation(name, selector, (a, d) => a.Filter = d);
		}
		
		public AggregationDescriptor<T> GeoDistance(string name,
			Func<GeoDistanceAggregationDescriptor<T>, GeoDistanceAggregationDescriptor<T>> selector)
		{
			return _SetInnerAggregation(name, selector, (a, d) => a.GeoDistance = d);
		}

		public AggregationDescriptor<T> GeoHash(string name,
			Func<GeoHashAggregationDescriptor<T>, GeoHashAggregationDescriptor<T>> selector)
		{
			return _SetInnerAggregation(name, selector, (a, d) => a.GeoHash = d);
		}

		public AggregationDescriptor<T> GeoBounds(string name,
			Func<GeoBoundsAggregationDescriptor<T>, GeoBoundsAggregationDescriptor<T>> selector)
		{
			return _SetInnerAggregation(name, selector, (a, d) => a.GeoBounds = d);
		}

		public AggregationDescriptor<T> Histogram(string name,
			Func<HistogramAggregationDescriptor<T>, HistogramAggregationDescriptor<T>> selector)
		{
			return _SetInnerAggregation(name, selector, (a, d) => a.Histogram = d);
		}
		
		public AggregationDescriptor<T> Global(string name,
			Func<GlobalAggregationDescriptor<T>, GlobalAggregationDescriptor<T>> selector)
		{
			return _SetInnerAggregation(name, selector, (a, d) => a.Global = d);
		}

		public AggregationDescriptor<T> IpRange(string name,
			Func<Ip4RangeAggregationDescriptor<T>, Ip4RangeAggregationDescriptor<T>> selector)
		{
			return _SetInnerAggregation(name, selector, (a, d) => a.IpRange = d);
		}

		public AggregationDescriptor<T> Max(string name, Func<MaxAggregationDescriptor<T>, MaxAggregationDescriptor<T>> selector)
		{
			return _SetInnerAggregation(name, selector, (a, d) => a.Max = d);
		}

		public AggregationDescriptor<T> Min(string name, Func<MinAggregationDescriptor<T>, MinAggregationDescriptor<T>> selector)
		{
			return _SetInnerAggregation(name, selector, (a, d) => a.Min = d);
		}
		
		public AggregationDescriptor<T> Cardinality(string name, Func<CardinalityAggregationDescriptor<T>, CardinalityAggregationDescriptor<T>> selector)
		{
			return _SetInnerAggregation(name, selector, (a, d) => a.Cardinality = d);
		}

		public AggregationDescriptor<T> Missing(string name, Func<MissingAggregationDescriptor<T>, MissingAggregationDescriptor<T>> selector)
		{
			return _SetInnerAggregation(name, selector, (a, d) => a.Missing = d);
		}

		public AggregationDescriptor<T> Nested(string name, Func<NestedAggregationDescriptor<T>, NestedAggregationDescriptor<T>> selector)
		{
			return _SetInnerAggregation(name, selector, (a, d) => a.Nested = d);
		}

		public AggregationDescriptor<T> ReverseNested(string name, Func<ReverseNestedAggregationDescriptor<T>, ReverseNestedAggregationDescriptor<T>> selector)
		{
			return _SetInnerAggregation(name, selector, (a, d) => a.ReverseNested = d);
		}

		public AggregationDescriptor<T> Range(string name, Func<RangeAggregationDescriptor<T>, RangeAggregationDescriptor<T>> selector)
		{
			return _SetInnerAggregation(name, selector, (a, d) => a.Range = d);
		}

		public AggregationDescriptor<T> Stats(string name, Func<StatsAggregationDescriptor<T>, StatsAggregationDescriptor<T>> selector)
		{
			return _SetInnerAggregation(name, selector, (a, d) => a.Stats = d);
		}

		public AggregationDescriptor<T> Sum(string name, Func<SumAggregationDescriptor<T>, SumAggregationDescriptor<T>> selector)
		{
			return _SetInnerAggregation(name, selector, (a, d) => a.Sum = d);
		}

		public AggregationDescriptor<T> Terms(string name, Func<TermsAggregationDescriptor<T>, TermsAggregationDescriptor<T>> selector)
		{
			return _SetInnerAggregation(name, selector, (a, d) => a.Terms = d);
		}
		
		public AggregationDescriptor<T> SignificantTerms(string name, Func<SignificantTermsAggregationDescriptor<T>, SignificantTermsAggregationDescriptor<T>> selector)
		{
			return _SetInnerAggregation(name, selector, (a, d) => a.SignificantTerms = d);
		}

		public AggregationDescriptor<T> ValueCount(string name,
			Func<ValueCountAggregationDescriptor<T>, ValueCountAggregationDescriptor<T>> selector)
		{
			return _SetInnerAggregation(name, selector, (a, d) => a.ValueCount = d);
		}

		public AggregationDescriptor<T> TopHits(string name,
			Func<TopHitsAggregationDescriptor<T>, TopHitsAggregationDescriptor<T>> selector)
		{
			return _SetInnerAggregation(name, selector, (a, d) => a.TopHits = d);
		}

		private AggregationDescriptor<T> _SetInnerAggregation<TAggregation>(
			string key,
			Func<TAggregation, TAggregation> selector
			, Action<IAggregationContainer, TAggregation> setter 
			)
			where TAggregation : IAggregationDescriptor, new()

		{
			var innerDescriptor = selector(new TAggregation());
			var descriptor = new AggregationDescriptor<T>();
			setter(descriptor, innerDescriptor);
			var bucket = innerDescriptor as IBucketAggregator;
			IAggregationContainer self = this;
			if (self.Aggregations == null) self.Aggregations = new Dictionary<string, IAggregationContainer>();

			if (bucket != null && bucket.Aggregations.HasAny())
			{
				IAggregationContainer d = descriptor;
				d.Aggregations = bucket.Aggregations;
			}
			self.Aggregations[key] = descriptor;
			return this;
		}
	}
}<|MERGE_RESOLUTION|>--- conflicted
+++ resolved
@@ -81,13 +81,11 @@
 		[JsonProperty("value_count")]
 		IValueCountAggregator ValueCount { get; set; }
 
-<<<<<<< HEAD
 		[JsonProperty("percentile_ranks")]
 		IPercentileRanksAggregaor PercentileRanks { get; set; }
-=======
+
 		[JsonProperty("top_hits")]
 		ITopHitsAggregator TopHits { get; set; }
->>>>>>> 9fb1620c
 
 		[JsonProperty("aggs")]
 		[JsonConverter(typeof(DictionaryKeysAreNotPropertyNamesJsonConverter))]
@@ -114,12 +112,9 @@
 		private IRangeAggregator _range;
 		private ITermsAggregator _terms;
 		private ISignificantTermsAggregator _significantTerms;
-<<<<<<< HEAD
 		private IPercentileRanksAggregaor _percentileRanks;
 		
-=======
 		private ITopHitsAggregator _topHits;
->>>>>>> 9fb1620c
 		public IAverageAggregator Average { get; set; }
 		public IValueCountAggregator ValueCount { get; set; }
 		public IMaxAggregator Max { get; set; }
