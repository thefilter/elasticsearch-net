--- conflicted
+++ resolved
@@ -139,16 +139,12 @@
 	public class Sort : SortBase, IFieldSort
 	{
 		public PropertyPathMarker Field { get; set; }
-<<<<<<< HEAD
 
 		public override PropertyPathMarker SortKey
 		{
 			get { return Field; }
 		}
-=======
-		public bool? IgnoreUnmappedFields { get; set; }
 	    public FieldType? UnmappedType { get; set; }
->>>>>>> de942bd4
 	}
 
 	public class SortFieldDescriptor<T> : SortDescriptorBase<T, SortFieldDescriptor<T>>, IFieldSort where T : class
@@ -160,13 +156,9 @@
 		bool? IFieldSort.IgnoreUnmappedFields { get; set; }
         FieldType? IFieldSort.UnmappedType { get; set; }
 
-<<<<<<< HEAD
 		PropertyPathMarker ISort.SortKey { get { return Self.Field; } }
 
 		public virtual SortFieldDescriptor<T> OnField(string field)
-=======
-	    public virtual SortFieldDescriptor<T> OnField(string field)
->>>>>>> de942bd4
 		{
 			Self.Field = field;
 			return this;
