﻿using System;
using System.Collections.Generic;
using System.Linq;
using Elasticsearch.Net;
<<<<<<< HEAD
using Nest.Resolvers;
=======
>>>>>>> dfa9006d

namespace Nest
{
	public interface IIndicesOptionalExplicitAllPath<TParameters> : IRequest<TParameters>
		where TParameters : IRequestParameters, new()
	{
		IEnumerable<IndexNameMarker> Indices { get; set; }
		bool? AllIndices { get; set; }
	}

	internal static class IndicesOptionalExplicitAllPathRouteParameters
	{
		public static void SetRouteParameters<TParameters>(
			IIndicesOptionalExplicitAllPath<TParameters> path,
			IConnectionSettingsValues settings, 
			ElasticsearchPathInfo<TParameters> pathInfo)
			where TParameters : IRequestParameters, new()
		{	
			var inferrer = new ElasticInferrer(settings);
			if (!path.AllIndices.HasValue && path.Indices == null)
				path.Indices = new[] {(IndexNameMarker)inferrer.DefaultIndex};

			string index = "_all";
			if (!path.AllIndices.GetValueOrDefault(false))
				index = string.Join(",", path.Indices.Select(inferrer.IndexName));

			pathInfo.Index = index;
		
		}
	
	}

	public abstract class IndicesOptionalExplicitAllPathBase<TParameters> : BasePathRequest<TParameters>, IIndicesOptionalExplicitAllPath<TParameters>
		where TParameters : IRequestParameters, new()
	{
		public IEnumerable<IndexNameMarker> Indices { get; set; }
		public bool? AllIndices { get; set; }
		
		protected override void SetRouteParameters(IConnectionSettingsValues settings, ElasticsearchPathInfo<TParameters> pathInfo)
		{	
			IndicesOptionalExplicitAllPathRouteParameters.SetRouteParameters(this, settings, pathInfo);
		}
	}

	/// <summary>
	/// Provides a base for descriptors that need to describe a path in the form of 
	/// <pre>
	///	/{indices}
	/// </pre>
	/// {indices} is optional but AllIndices() needs to be explicitly called.
	/// </summary>
	public abstract class IndicesOptionalExplicitAllPathDescriptor<TDescriptor, TParameters> 
		: BasePathDescriptor<TDescriptor, TParameters>, IIndicesOptionalExplicitAllPath<TParameters>
		where TDescriptor : IndicesOptionalExplicitAllPathDescriptor<TDescriptor, TParameters>, new()
		where TParameters : FluentRequestParameters<TParameters>, new()
	{
		private IIndicesOptionalExplicitAllPath<TParameters> Self { get { return this; } }

		IEnumerable<IndexNameMarker> IIndicesOptionalExplicitAllPath<TParameters>.Indices { get; set; }
		
		bool? IIndicesOptionalExplicitAllPath<TParameters>.AllIndices { get; set; }

		public TDescriptor AllIndices(bool allIndices = true)
		{
			Self.AllIndices = allIndices;
			return (TDescriptor)this;
		}
			
		public TDescriptor Index(string index)
		{
			return this.Indices(index);
		}
	
		public TDescriptor Index<TAlternative>() where TAlternative : class
		{
			return this.Indices(typeof(TAlternative));
		}
			
		public TDescriptor Indices(params string[] indices)
		{
			Self.Indices = indices.Select(s=>(IndexNameMarker)s);
			return (TDescriptor)this;
		}

		public TDescriptor Indices(params Type[] indicesTypes)
		{
			Self.Indices = indicesTypes.Select(s=>(IndexNameMarker)s);
			return (TDescriptor)this;
		}

		protected override void SetRouteParameters(IConnectionSettingsValues settings, ElasticsearchPathInfo<TParameters> pathInfo)
		{
			IndicesOptionalExplicitAllPathRouteParameters.SetRouteParameters(this, settings, pathInfo);
		}

	}
}<|MERGE_RESOLUTION|>--- conflicted
+++ resolved
@@ -2,10 +2,6 @@
 using System.Collections.Generic;
 using System.Linq;
 using Elasticsearch.Net;
-<<<<<<< HEAD
-using Nest.Resolvers;
-=======
->>>>>>> dfa9006d
 
 namespace Nest
 {
