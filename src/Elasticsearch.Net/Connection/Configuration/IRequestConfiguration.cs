--- conflicted
+++ resolved
@@ -50,16 +50,15 @@
 		IEnumerable<int> AllowedStatusCodes { get; set; }
 
 		/// <summary>
-<<<<<<< HEAD
 		/// Basic access authorization credentials to specify with this request.
 		/// Overrides any credentials that are set at the global IConnectionSettings level.
 		/// </summary>
 		BasicAuthorizationCredentials BasicAuthorizationCredentials { get; set; }
-=======
+
+		/// <summary>
 		/// Whether or not this request should be pipelined. http://en.wikipedia.org/wiki/HTTP_pipelining
 		/// <para>Note: HTTP pipelining must also be enabled in Elasticsearch for this to work properly.</para>
 		/// </summary>
 		bool EnableHttpPipelining { get; set; }
->>>>>>> d2f60752
 	}
 }