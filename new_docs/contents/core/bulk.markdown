--- conflicted
+++ resolved
@@ -1,55 +1,40 @@
-<<<<<<< HEAD
----
-template: layout.jade
-title: Connecting
-menusection: core
-menuitem: bulk
----
-
-
-# Documentation still in progress
-
-This is sadly still a marker file.
-
-=======
----
-template: layout.jade
-title: Connecting
-menusection: core
-menuitem: bulk
----
-
-
-# Bulk
-
-Nest long supported bulk index and deletes (through `IndexMany()` and `DeleteMany()`) but this shielded you from all that the elasticsearch `_bulk` api enpoint has to offer. Now you can use `Bulk()` to create any bulk request you'd like. E.g if you want to do index/create/delete's in a certain order.
-
-# Examples
-
-	var result = this._client.Bulk(b => b
-		.Index<ElasticSearchProject>(i => i.Object(new ElasticSearchProject {Id = 2}))
-		.Create<ElasticSearchProject>(i => i.Object(new ElasticSearchProject { Id = 3 }))
-		.Delete<ElasticSearchProject>(i => i.Object(new ElasticSearchProject { Id = 4 }))
-	);
-
-Each bulk operation can also be anotated with the right behaviours:
-
-	.Index<ElasticSearchProject>(i => i
-		.Routing(...)
-		.Refresh(...)
-		.Percolate(...)
-		.Parent(...)
-		.Consistency(...)
-		.Version(...)
-		.VersionType(...)
-		.Object(new ElasticSearchProject { Id = 2 })
-	)
-
-Another approach to writing a complex bulk call 
-
-	var descriptor = new BulkDescriptor();
-	foreach (var i in Enumerable.Range(0, 1000))
-		descriptor.Index<ElasticSearchProject>(op => op.Object(new ElasticSearchProject {Id = i}));
-
-	var result = this._client.Bulk(descriptor);
->>>>>>> ab892186
+---
+template: layout.jade
+title: Connecting
+menusection: core
+menuitem: bulk
+---
+
+
+# Bulk
+
+Nest long supported bulk index and deletes (through `IndexMany()` and `DeleteMany()`) but this shielded you from all that the elasticsearch `_bulk` api enpoint has to offer. Now you can use `Bulk()` to create any bulk request you'd like. E.g if you want to do index/create/delete's in a certain order.
+
+# Examples
+
+	var result = this._client.Bulk(b => b
+		.Index<ElasticSearchProject>(i => i.Object(new ElasticSearchProject {Id = 2}))
+		.Create<ElasticSearchProject>(i => i.Object(new ElasticSearchProject { Id = 3 }))
+		.Delete<ElasticSearchProject>(i => i.Object(new ElasticSearchProject { Id = 4 }))
+	);
+
+Each bulk operation can also be anotated with the right behaviours:
+
+	.Index<ElasticSearchProject>(i => i
+		.Routing(...)
+		.Refresh(...)
+		.Percolate(...)
+		.Parent(...)
+		.Consistency(...)
+		.Version(...)
+		.VersionType(...)
+		.Object(new ElasticSearchProject { Id = 2 })
+	)
+
+Another approach to writing a complex bulk call 
+
+	var descriptor = new BulkDescriptor();
+	foreach (var i in Enumerable.Range(0, 1000))
+		descriptor.Index<ElasticSearchProject>(op => op.Object(new ElasticSearchProject {Id = i}));
+
+	var result = this._client.Bulk(descriptor);